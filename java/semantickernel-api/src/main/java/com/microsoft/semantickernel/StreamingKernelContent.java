--- conflicted
+++ resolved
@@ -10,11 +10,7 @@
  * Base class which represents the content returned by a streaming AI service.
  * @param <T> The type of the content. 
  */
-<<<<<<< HEAD
-public abstract class StreamingKernelContent<T extends KernelContent<T>> extends KernelContent<T> {
-=======
 public abstract class StreamingKernelContent<T> extends KernelContent<T> {
->>>>>>> 73caad52
 
     /**
      * In a scenario of multiple choices per request, this represents 
