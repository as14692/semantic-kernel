﻿// Copyright (c) Microsoft. All rights reserved.

using System;
using System.Collections.Generic;
using System.Linq;
using System.Net;
using System.Threading.Tasks;
using Microsoft.Extensions.Configuration;
using Microsoft.SemanticKernel;
using Microsoft.SemanticKernel.Diagnostics;
using Microsoft.SemanticKernel.Orchestration;
using Microsoft.SemanticKernel.Reliability;
using Microsoft.SemanticKernel.SkillDefinition;
using SemanticKernel.IntegrationTests.TestSettings;
using Xunit;
using Xunit.Abstractions;

namespace SemanticKernel.IntegrationTests.Connectors.OpenAI;

#pragma warning disable xUnit1004 // Contains test methods used in manual verification. Disable warning for this file only.

public sealed class OpenAICompletionTests : IDisposable
{
    private readonly IConfigurationRoot _configuration;

    public OpenAICompletionTests(ITestOutputHelper output)
    {
        this._logger = new XunitLogger<Kernel>(output);
        this._testOutputHelper = new RedirectOutput(output);
        Console.SetOut(this._testOutputHelper);

        // Load configuration
        this._configuration = new ConfigurationBuilder()
            .AddJsonFile(path: "testsettings.json", optional: false, reloadOnChange: true)
            .AddJsonFile(path: "testsettings.development.json", optional: true, reloadOnChange: true)
            .AddEnvironmentVariables()
            .AddUserSecrets<OpenAICompletionTests>()
            .Build();
    }

    [Theory(Skip = "OpenAI will often throttle requests. This test is for manual verification.")]
    [InlineData("Where is the most famous fish market in Seattle, Washington, USA?", "Pike Place Market")]
    public async Task OpenAITestAsync(string prompt, string expectedAnswerContains)
    {
        // Arrange
        var openAIConfiguration = this._configuration.GetSection("OpenAI").Get<OpenAIConfiguration>();
        Assert.NotNull(openAIConfiguration);

        IKernel target = Kernel.Builder
            .WithLogger(this._logger)
            .WithOpenAITextCompletionService(
                serviceId: openAIConfiguration.ServiceId,
                modelId: openAIConfiguration.ModelId,
                apiKey: openAIConfiguration.ApiKey,
                setAsDefault: true)
            .Build();

        IDictionary<string, ISKFunction> skill = TestHelpers.GetSkills(target, "ChatSkill");

        // Act
        SKContext actual = await target.RunAsync(prompt, skill["Chat"]);

        // Assert
        Assert.Contains(expectedAnswerContains, actual.Result, StringComparison.OrdinalIgnoreCase);
    }

    [Theory(Skip = "OpenAI will often throttle requests. This test is for manual verification.")]
    [InlineData("Where is the most famous fish market in Seattle, Washington, USA?", "Pike Place Market")]
    public async Task OpenAIChatAsTextTestAsync(string prompt, string expectedAnswerContains)
    {
        // Arrange
        KernelBuilder builder = Kernel.Builder.WithLogger(this._logger);

        this.ConfigureChatOpenAI(builder);

        IKernel target = builder.Build();

        IDictionary<string, ISKFunction> skill = TestHelpers.GetSkills(target, "ChatSkill");

        // Act
        SKContext actual = await target.RunAsync(prompt, skill["Chat"]);

        // Assert
        Assert.Contains(expectedAnswerContains, actual.Result, StringComparison.OrdinalIgnoreCase);
    }

    [Fact(Skip = "Skipping while we investigate issue with GitHub actions.")]
    public async Task CanUseOpenAiChatForTextCompletionAsync()
    {
        // Note: we use OpenAi Chat Completion and GPT 3.5 Turbo
        KernelBuilder builder = Kernel.Builder.WithLogger(this._logger);
        this.ConfigureChatOpenAI(builder);

        IKernel target = builder.Build();

        var func = target.CreateSemanticFunction(
            "List the two planets after '{{$input}}', excluding moons, using bullet points.");

        var result = await func.InvokeAsync("Jupiter");

        Assert.NotNull(result);
        Assert.False(result.ErrorOccurred);
        Assert.Contains("Saturn", result.Result, StringComparison.InvariantCultureIgnoreCase);
        Assert.Contains("Uranus", result.Result, StringComparison.InvariantCultureIgnoreCase);
    }

    [Theory]
    [InlineData(false, "Where is the most famous fish market in Seattle, Washington, USA?", "Pike Place")]
    [InlineData(true, "Where is the most famous fish market in Seattle, Washington, USA?", "Pike Place")]
    public async Task AzureOpenAITestAsync(bool useChatModel, string prompt, string expectedAnswerContains)
    {
        // Arrange

        var azureOpenAIConfiguration = this._configuration.GetSection("AzureOpenAI").Get<AzureOpenAIConfiguration>();
        Assert.NotNull(azureOpenAIConfiguration);

        var builder = Kernel.Builder.WithLogger(this._logger);

        if (useChatModel)
        {
            this.ConfigureAzureOpenAIChatAsText(builder);
        }
        else
        {
            this.ConfigureAzureOpenAI(builder);
        }

        IKernel target = builder.Build();

        IDictionary<string, ISKFunction> skill = TestHelpers.GetSkills(target, "ChatSkill");

        // Act
        SKContext actual = await target.RunAsync(prompt, skill["Chat"]);

        // Assert
        Assert.Null(actual.LastException);
        Assert.False(actual.ErrorOccurred);
        Assert.Contains(expectedAnswerContains, actual.Result, StringComparison.OrdinalIgnoreCase);
    }

    // If the test fails, please note that SK retry logic may not be fully integrated into the underlying code using Azure SDK
    [Theory]
    [InlineData("Where is the most famous fish market in Seattle, Washington, USA?",
        "Error executing action [attempt 1 of 1]. Reason: Unauthorized. Will retry after 2000ms")]
    public async Task OpenAIHttpRetryPolicyTestAsync(string prompt, string expectedOutput)
    {
        // Arrange
        var retryConfig = new HttpRetryConfig();
        retryConfig.RetryableStatusCodes.Add(HttpStatusCode.Unauthorized);

        OpenAIConfiguration? openAIConfiguration = this._configuration.GetSection("OpenAI").Get<OpenAIConfiguration>();
        Assert.NotNull(openAIConfiguration);

        IKernel target = Kernel.Builder
            .WithLogger(this._testOutputHelper)
            .Configure(c => c.SetDefaultHttpRetryConfig(retryConfig))
            .WithOpenAITextCompletionService(
                serviceId: openAIConfiguration.ServiceId,
                modelId: openAIConfiguration.ModelId,
                apiKey: "INVALID_KEY") // Use an invalid API key to force a 401 Unauthorized response
            .Build();

        IDictionary<string, ISKFunction> skill = TestHelpers.GetSkills(target, "SummarizeSkill");

        // Act
        var context = await target.RunAsync(prompt, skill["Summarize"]);

        // Assert
        Assert.Contains(expectedOutput, this._testOutputHelper.GetLogs(), StringComparison.OrdinalIgnoreCase);
    }

    // If the test fails, please note that SK retry logic may not be fully integrated into the underlying code using Azure SDK
    [Theory]
    [InlineData("Where is the most famous fish market in Seattle, Washington, USA?",
        "Error executing action [attempt 1 of 1]. Reason: Unauthorized. Will retry after 2000ms")]
    public async Task AzureOpenAIHttpRetryPolicyTestAsync(string prompt, string expectedOutput)
    {
        // Arrange
        var retryConfig = new HttpRetryConfig();
        retryConfig.RetryableStatusCodes.Add(HttpStatusCode.Unauthorized);
        KernelBuilder builder = Kernel.Builder
            .WithLogger(this._testOutputHelper)
            .Configure(c => c.SetDefaultHttpRetryConfig(retryConfig));

        var azureOpenAIConfiguration = this._configuration.GetSection("AzureOpenAI").Get<AzureOpenAIConfiguration>();
        Assert.NotNull(azureOpenAIConfiguration);

        // Use an invalid API key to force a 401 Unauthorized response
        builder.WithAzureTextCompletionService(
            deploymentName: azureOpenAIConfiguration.DeploymentName,
            endpoint: azureOpenAIConfiguration.Endpoint,
            apiKey: "INVALID_KEY");

        IKernel target = builder.Build();

        IDictionary<string, ISKFunction> skill = TestHelpers.GetSkills(target, "SummarizeSkill");

        // Act
        var context = await target.RunAsync(prompt, skill["Summarize"]);

        // Assert
        Assert.Contains(expectedOutput, this._testOutputHelper.GetLogs(), StringComparison.OrdinalIgnoreCase);
    }

    [Fact]
    public async Task OpenAIHttpInvalidKeyShouldReturnErrorDetailAsync()
    {
        // Arrange
        OpenAIConfiguration? openAIConfiguration = this._configuration.GetSection("OpenAI").Get<OpenAIConfiguration>();
        Assert.NotNull(openAIConfiguration);

        // Use an invalid API key to force a 401 Unauthorized response
        IKernel target = Kernel.Builder
            .WithOpenAITextCompletionService(
                modelId: openAIConfiguration.ModelId,
                apiKey: "INVALID_KEY",
                serviceId: openAIConfiguration.ServiceId)
            .Build();

        IDictionary<string, ISKFunction> skill = TestHelpers.GetSkills(target, "SummarizeSkill");

        // Act
        var context = await target.RunAsync("Any", skill["Summarize"]);

        // Assert
        Assert.True(context.ErrorOccurred);
        Assert.IsType<HttpOperationException>(context.LastException);
        Assert.Equal(HttpStatusCode.Unauthorized, ((HttpOperationException)context.LastException).StatusCode);
    }

    [Fact]
    public async Task AzureOpenAIHttpInvalidKeyShouldReturnErrorDetailAsync()
    {
        // Arrange
        var azureOpenAIConfiguration = this._configuration.GetSection("AzureOpenAI").Get<AzureOpenAIConfiguration>();
        Assert.NotNull(azureOpenAIConfiguration);

        IKernel target = Kernel.Builder
            .WithLogger(this._testOutputHelper)
            .WithAzureTextCompletionService(
                deploymentName: azureOpenAIConfiguration.DeploymentName,
                endpoint: azureOpenAIConfiguration.Endpoint,
                apiKey: "INVALID_KEY",
                serviceId: azureOpenAIConfiguration.ServiceId)
            .Build();

        IDictionary<string, ISKFunction> skill = TestHelpers.GetSkills(target, "SummarizeSkill");

        // Act
        var context = await target.RunAsync("Any", skill["Summarize"]);

        // Assert
        Assert.True(context.ErrorOccurred);
        Assert.IsType<HttpOperationException>(context.LastException);
        Assert.Equal(HttpStatusCode.Unauthorized, ((HttpOperationException)context.LastException).StatusCode);
    }

    [Fact]
    public async Task AzureOpenAIHttpExceededMaxTokensShouldReturnErrorDetailAsync()
    {
        var azureOpenAIConfiguration = this._configuration.GetSection("AzureOpenAI").Get<AzureOpenAIConfiguration>();
        Assert.NotNull(azureOpenAIConfiguration);

        // Arrange
        IKernel target = Kernel.Builder
            .WithLogger(this._testOutputHelper)
            .WithAzureTextCompletionService(
                deploymentName: azureOpenAIConfiguration.DeploymentName,
                endpoint: azureOpenAIConfiguration.Endpoint,
                apiKey: azureOpenAIConfiguration.ApiKey,
                serviceId: azureOpenAIConfiguration.ServiceId)
            .Build();

        IDictionary<string, ISKFunction> skill = TestHelpers.GetSkills(target, "SummarizeSkill");

        // Act
        // Assert
<<<<<<< HEAD
        Assert.True(context.ErrorOccurred);
        Assert.IsType<HttpOperationException>(context.LastException);
        Assert.Equal(HttpStatusCode.BadRequest, ((HttpOperationException)context.LastException).StatusCode);
        Assert.Contains("maximum context length is", ((HttpOperationException)context.LastException).ResponseContent, StringComparison.OrdinalIgnoreCase); // This message could change in the future, comes from Azure OpenAI
=======
        await Assert.ThrowsAsync<AIException>(() => skill["Summarize"].InvokeAsync(string.Join('.', Enumerable.Range(1, 40000))));
>>>>>>> e6873011
    }

    [Theory(Skip = "This test is for manual verification.")]
    [InlineData("\n", AIServiceType.OpenAI)]
    [InlineData("\r\n", AIServiceType.OpenAI)]
    [InlineData("\n", AIServiceType.AzureOpenAI)]
    [InlineData("\r\n", AIServiceType.AzureOpenAI)]
    public async Task CompletionWithDifferentLineEndingsAsync(string lineEnding, AIServiceType service)
    {
        // Arrange
        var prompt =
            "Given a json input and a request. Apply the request on the json input and return the result. " +
            $"Put the result in between <result></result> tags{lineEnding}" +
            $"Input:{lineEnding}{{\"name\": \"John\", \"age\": 30}}{lineEnding}{lineEnding}Request:{lineEnding}name";

        const string ExpectedAnswerContains = "<result>John</result>";

        IKernel target = Kernel.Builder.WithLogger(this._logger).Build();

        this._serviceConfiguration[service](target);

        IDictionary<string, ISKFunction> skill = TestHelpers.GetSkills(target, "ChatSkill");

        // Act
        SKContext actual = await target.RunAsync(prompt, skill["Chat"]);

        // Assert
        Assert.Contains(ExpectedAnswerContains, actual.Result, StringComparison.OrdinalIgnoreCase);
    }

    [Fact]
    public async Task AzureOpenAIInvokePromptTestAsync()
    {
        // Arrange
        var azureOpenAIConfiguration = this._configuration.GetSection("AzureOpenAI").Get<AzureOpenAIConfiguration>();
        Assert.NotNull(azureOpenAIConfiguration);

        var builder = Kernel.Builder.WithLogger(this._logger);
        this.ConfigureAzureOpenAI(builder);
        IKernel target = builder.Build();

        var prompt = "Where is the most famous fish market in Seattle, Washington, USA?";

        // Act
        SKContext actual = await target.InvokeSemanticFunctionAsync(prompt, maxTokens: 150);

        // Assert
        Assert.Null(actual.LastException);
        Assert.False(actual.ErrorOccurred);
        Assert.Contains("Pike Place", actual.Result, StringComparison.OrdinalIgnoreCase);
    }

    [Fact]
    public async Task AzureOpenAIDefaultValueTestAsync()
    {
        // Arrange
        var azureOpenAIConfiguration = this._configuration.GetSection("AzureOpenAI").Get<AzureOpenAIConfiguration>();
        Assert.NotNull(azureOpenAIConfiguration);

        var builder = Kernel.Builder.WithLogger(this._logger);
        this.ConfigureAzureOpenAI(builder);
        IKernel target = builder.Build();

        IDictionary<string, ISKFunction> skill = TestHelpers.GetSkills(target, "FunSkill");

        // Act
        SKContext actual = await target.RunAsync(skill["Limerick"]);

        // Assert
        Assert.Null(actual.LastException?.Message);
        Assert.False(actual.ErrorOccurred);
        Assert.Contains("Bob", actual.Result, StringComparison.OrdinalIgnoreCase);
    }

    #region internals

    private readonly XunitLogger<Kernel> _logger;
    private readonly RedirectOutput _testOutputHelper;

    private readonly Dictionary<AIServiceType, Action<IKernel>> _serviceConfiguration = new();

    public void Dispose()
    {
        this.Dispose(true);
        GC.SuppressFinalize(this);
    }

    ~OpenAICompletionTests()
    {
        this.Dispose(false);
    }

    private void Dispose(bool disposing)
    {
        if (disposing)
        {
            this._logger.Dispose();
            this._testOutputHelper.Dispose();
        }
    }

    private void ConfigureOpenAI(KernelBuilder kernelBuilder)
    {
        var openAIConfiguration = this._configuration.GetSection("OpenAI").Get<OpenAIConfiguration>();

        Assert.NotNull(openAIConfiguration);
        Assert.NotNull(openAIConfiguration.ModelId);
        Assert.NotNull(openAIConfiguration.ApiKey);
        Assert.NotNull(openAIConfiguration.ServiceId);

        kernelBuilder.WithOpenAITextCompletionService(
            modelId: openAIConfiguration.ModelId,
            apiKey: openAIConfiguration.ApiKey,
            serviceId: openAIConfiguration.ServiceId,
            setAsDefault: true);
    }

    private void ConfigureChatOpenAI(KernelBuilder kernelBuilder)
    {
        var openAIConfiguration = this._configuration.GetSection("OpenAI").Get<OpenAIConfiguration>();

        Assert.NotNull(openAIConfiguration);
        Assert.NotNull(openAIConfiguration.ChatModelId);
        Assert.NotNull(openAIConfiguration.ApiKey);
        Assert.NotNull(openAIConfiguration.ServiceId);

        kernelBuilder.WithOpenAIChatCompletionService(
            modelId: openAIConfiguration.ChatModelId,
            apiKey: openAIConfiguration.ApiKey,
            serviceId: openAIConfiguration.ServiceId,
            setAsDefault: true);
    }

    private void ConfigureAzureOpenAI(KernelBuilder kernelBuilder)
    {
        var azureOpenAIConfiguration = this._configuration.GetSection("AzureOpenAI").Get<AzureOpenAIConfiguration>();

        Assert.NotNull(azureOpenAIConfiguration);
        Assert.NotNull(azureOpenAIConfiguration.DeploymentName);
        Assert.NotNull(azureOpenAIConfiguration.Endpoint);
        Assert.NotNull(azureOpenAIConfiguration.ApiKey);
        Assert.NotNull(azureOpenAIConfiguration.ServiceId);

        kernelBuilder.WithAzureTextCompletionService(
            deploymentName: azureOpenAIConfiguration.DeploymentName,
            endpoint: azureOpenAIConfiguration.Endpoint,
            apiKey: azureOpenAIConfiguration.ApiKey,
            serviceId: azureOpenAIConfiguration.ServiceId,
            setAsDefault: true);
    }

    private void ConfigureAzureOpenAIChatAsText(KernelBuilder kernelBuilder)
    {
        var azureOpenAIConfiguration = this._configuration.GetSection("AzureOpenAI").Get<AzureOpenAIConfiguration>();

        Assert.NotNull(azureOpenAIConfiguration);
        Assert.NotNull(azureOpenAIConfiguration.ChatDeploymentName);
        Assert.NotNull(azureOpenAIConfiguration.ApiKey);
        Assert.NotNull(azureOpenAIConfiguration.Endpoint);
        Assert.NotNull(azureOpenAIConfiguration.ServiceId);

        kernelBuilder.WithAzureChatCompletionService(
            deploymentName: azureOpenAIConfiguration.ChatDeploymentName,
            endpoint: azureOpenAIConfiguration.Endpoint,
            apiKey: azureOpenAIConfiguration.ApiKey,
            serviceId: azureOpenAIConfiguration.ServiceId);
    }

    #endregion
}<|MERGE_RESOLUTION|>--- conflicted
+++ resolved
@@ -275,14 +275,7 @@
 
         // Act
         // Assert
-<<<<<<< HEAD
-        Assert.True(context.ErrorOccurred);
-        Assert.IsType<HttpOperationException>(context.LastException);
-        Assert.Equal(HttpStatusCode.BadRequest, ((HttpOperationException)context.LastException).StatusCode);
-        Assert.Contains("maximum context length is", ((HttpOperationException)context.LastException).ResponseContent, StringComparison.OrdinalIgnoreCase); // This message could change in the future, comes from Azure OpenAI
-=======
-        await Assert.ThrowsAsync<AIException>(() => skill["Summarize"].InvokeAsync(string.Join('.', Enumerable.Range(1, 40000))));
->>>>>>> e6873011
+        await Assert.ThrowsAsync<HttpOperationException>(() => skill["Summarize"].InvokeAsync(string.Join('.', Enumerable.Range(1, 40000))));
     }
 
     [Theory(Skip = "This test is for manual verification.")]
