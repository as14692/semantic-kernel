﻿// Copyright (c) Microsoft. All rights reserved.

using System;
using System.Collections.Generic;
using System.Diagnostics;
using System.Linq;
using System.Text.Json;
using System.Text.Json.Serialization;
using System.Text.RegularExpressions;
using System.Threading;
using System.Threading.Tasks;
using Microsoft.Extensions.Logging;
using Microsoft.SemanticKernel.AI.TextCompletion;
using Microsoft.SemanticKernel.Diagnostics;
using Microsoft.SemanticKernel.Orchestration;
using Microsoft.SemanticKernel.SkillDefinition;

namespace Microsoft.SemanticKernel.Planning;

/// <summary>
/// Standard Semantic Kernel callable plan.
/// Plan is used to create trees of <see cref="ISKFunction"/>s.
/// </summary>
[DebuggerDisplay("{DebuggerDisplay,nq}")]
public sealed class Plan : IPlan
{
    /// <summary>
    /// State of the plan
    /// </summary>
    [JsonPropertyName("state")]
    [JsonConverter(typeof(ContextVariablesConverter))]
    public ContextVariables State { get; } = new();

    /// <summary>
    /// Steps of the plan
    /// </summary>
    [JsonPropertyName("steps")]
    public IReadOnlyList<Plan> Steps => this._steps.AsReadOnly();

    /// <summary>
    /// Parameters for the plan, used to pass information to the next step
    /// </summary>
    [JsonPropertyName("parameters")]
    [JsonConverter(typeof(ContextVariablesConverter))]
    public ContextVariables Parameters { get; set; } = new();

    /// <summary>
    /// Outputs for the plan, used to pass information to the caller
    /// </summary>
    [JsonPropertyName("outputs")]
    public IList<string> Outputs { get; set; } = new List<string>();

    /// <summary>
    /// Gets whether the plan has a next step.
    /// </summary>
    [JsonIgnore]
    public bool HasNextStep => this.NextStepIndex < this.Steps.Count;

    /// <summary>
    /// Gets the next step index.
    /// </summary>
    [JsonPropertyName("next_step_index")]
    public int NextStepIndex { get; private set; }

    #region ISKFunction implementation

    /// <inheritdoc/>
    [JsonPropertyName("name")]
    public string Name { get; set; } = string.Empty;

    /// <inheritdoc/>
    [JsonPropertyName("skill_name")]
    public string SkillName { get; set; } = string.Empty;

    /// <inheritdoc/>
    [JsonPropertyName("description")]
    public string Description { get; set; } = string.Empty;

    /// <inheritdoc/>
    [JsonIgnore]
    public bool IsSemantic { get; private set; }

    /// <inheritdoc/>
    [JsonIgnore]
    public CompleteRequestSettings RequestSettings { get; private set; } = new();

    #endregion ISKFunction implementation

    /// <summary>
    /// Initializes a new instance of the <see cref="Plan"/> class with a goal description.
    /// </summary>
    /// <param name="goal">The goal of the plan used as description.</param>
    public Plan(string goal)
    {
        this.Description = goal;
        this.SkillName = this.GetType().FullName;
    }

    /// <summary>
    /// Initializes a new instance of the <see cref="Plan"/> class with a goal description and steps.
    /// </summary>
    /// <param name="goal">The goal of the plan used as description.</param>
    /// <param name="steps">The steps to add.</param>
    public Plan(string goal, params ISKFunction[] steps) : this(goal)
    {
        this.AddSteps(steps);
    }

    /// <summary>
    /// Initializes a new instance of the <see cref="Plan"/> class with a goal description and steps.
    /// </summary>
    /// <param name="goal">The goal of the plan used as description.</param>
    /// <param name="steps">The steps to add.</param>
    public Plan(string goal, params Plan[] steps) : this(goal)
    {
        this.AddSteps(steps);
    }

    /// <summary>
    /// Initializes a new instance of the <see cref="Plan"/> class with a function.
    /// </summary>
    /// <param name="function">The function to execute.</param>
    public Plan(ISKFunction function)
    {
        this.SetFunction(function);
    }

    /// <summary>
    /// Initializes a new instance of the <see cref="Plan"/> class with a function and steps.
    /// </summary>
    /// <param name="name">The name of the plan.</param>
    /// <param name="skillName">The name of the skill.</param>
    /// <param name="description">The description of the plan.</param>
    /// <param name="nextStepIndex">The index of the next step.</param>
    /// <param name="state">The state of the plan.</param>
    /// <param name="parameters">The parameters of the plan.</param>
    /// <param name="outputs">The outputs of the plan.</param>
    /// <param name="steps">The steps of the plan.</param>
    [JsonConstructor]
    public Plan(
        string name,
        string skillName,
        string description,
        int nextStepIndex,
        ContextVariables state,
        ContextVariables parameters,
        IList<string> outputs,
        IReadOnlyList<Plan> steps)
    {
        this.Name = name;
        this.SkillName = skillName;
        this.Description = description;
        this.NextStepIndex = nextStepIndex;
        this.State = state;
        this.Parameters = parameters;
        this.Outputs = outputs;
        this._steps.Clear();
        this.AddSteps(steps.ToArray());
    }

    /// <summary>
    /// Deserialize a JSON string into a Plan object.
    /// TODO: the context should never be null, it's required internally
    /// </summary>
    /// <param name="json">JSON string representation of a Plan</param>
    /// <param name="context">The context to use for function registrations.</param>
    /// <param name="requireFunctions">Whether to require functions to be registered. Only used when context is not null.</param>
    /// <returns>An instance of a Plan object.</returns>
    /// <remarks>If Context is not supplied, plan will not be able to execute.</remarks>
    public static Plan FromJson(string json, SKContext? context = null, bool requireFunctions = true)
    {
        var plan = JsonSerializer.Deserialize<Plan>(json, new JsonSerializerOptions { IncludeFields = true }) ?? new Plan(string.Empty);

        if (context != null)
        {
            plan = SetAvailableFunctions(plan, context, requireFunctions);
        }

        return plan;
    }

    /// <summary>
    /// Get JSON representation of the plan.
    /// </summary>
    /// <param name="indented">Whether to emit indented JSON</param>
    /// <returns>Plan serialized using JSON format</returns>
    public string ToJson(bool indented = false)
    {
        return JsonSerializer.Serialize(this, new JsonSerializerOptions { WriteIndented = indented });
    }

    /// <summary>
    /// Adds one or more existing plans to the end of the current plan as steps.
    /// </summary>
    /// <param name="steps">The plans to add as steps to the current plan.</param>
    /// <remarks>
    /// When you add a plan as a step to the current plan, the steps of the added plan are executed after the steps of the current plan have completed.
    /// </remarks>
    public void AddSteps(params Plan[] steps)
    {
        this._steps.AddRange(steps);
    }

    /// <summary>
    /// Adds one or more new steps to the end of the current plan.
    /// </summary>
    /// <param name="steps">The steps to add to the current plan.</param>
    /// <remarks>
    /// When you add a new step to the current plan, it is executed after the previous step in the plan has completed. Each step can be a function call or another plan.
    /// </remarks>
    public void AddSteps(params ISKFunction[] steps)
    {
        this._steps.AddRange(steps.Select(step => new Plan(step)));
    }

    /// <summary>
    /// Runs the next step in the plan using the provided kernel instance and variables.
    /// </summary>
    /// <param name="kernel">The kernel instance to use for executing the plan.</param>
    /// <param name="variables">The variables to use for the execution of the plan.</param>
    /// <param name="cancellationToken">The <see cref="CancellationToken"/> to monitor for cancellation requests. The default is <see cref="CancellationToken.None"/>.</param>
    /// <returns>A task representing the asynchronous execution of the plan's next step.</returns>
    /// <remarks>
    /// This method executes the next step in the plan using the specified kernel instance and context variables.
    /// The context variables contain the necessary information for executing the plan, such as the skills, and logger.
    /// The method returns a task representing the asynchronous execution of the plan's next step.
    /// </remarks>
    public Task<Plan> RunNextStepAsync(IKernel kernel, ContextVariables variables, CancellationToken cancellationToken = default)
    {
        var context = new SKContext(
            variables,
            kernel.Skills,
            kernel.Logger);

        return this.InvokeNextStepAsync(context, cancellationToken);
    }

    /// <summary>
    /// Invoke the next step of the plan
    /// </summary>
    /// <param name="context">Context to use</param>
    /// <param name="cancellationToken">The <see cref="CancellationToken"/> to monitor for cancellation requests. The default is <see cref="CancellationToken.None"/>.</param>
    /// <returns>The updated plan</returns>
    /// <exception cref="SKException">If an error occurs while running the plan</exception>
    public async Task<Plan> InvokeNextStepAsync(SKContext context, CancellationToken cancellationToken = default)
    {
        if (this.HasNextStep)
        {
            var step = this.Steps[this.NextStepIndex];

            // Merge the state with the current context variables for step execution
            var functionVariables = this.GetNextStepVariables(context.Variables, step);

            // Execute the step
            var functionContext = new SKContext(functionVariables, context.Skills, context.Logger);
            var result = await step.InvokeAsync(functionContext, cancellationToken: cancellationToken).ConfigureAwait(false);
            var resultValue = result.Result.Trim();

            if (result.ErrorOccurred)
            {
<<<<<<< HEAD
                throw new SKException($"Error occurred while running plan step: {result.LastErrorDescription}", result.LastException);
=======
                throw new KernelException(KernelException.ErrorCodes.FunctionInvokeError,
                    $"Error occurred while running plan step: {result.LastException?.Message}", result.LastException);
>>>>>>> e6873011
            }

            #region Update State

            // Update state with result
            this.State.Update(resultValue);

            // Update Plan Result in State with matching outputs (if any)
            if (this.Outputs.Intersect(step.Outputs).Any())
            {
                this.State.TryGetValue(DefaultResultKey, out string? currentPlanResult);
                this.State.Set(DefaultResultKey, string.Join("\n", currentPlanResult?.Trim(), resultValue));
            }

            // Update state with outputs (if any)
            foreach (var item in step.Outputs)
            {
                if (result.Variables.TryGetValue(item, out string? val))
                {
                    this.State.Set(item, val);
                }
                else
                {
                    this.State.Set(item, resultValue);
                }
            }

            #endregion Update State

            this.NextStepIndex++;
        }

        return this;
    }

    #region ISKFunction implementation

    /// <inheritdoc/>
    public FunctionView Describe()
    {
        return this.Function?.Describe() ?? new();
    }

    /// <inheritdoc/>
    public Task<SKContext> InvokeAsync(
        string? input = null,
        CompleteRequestSettings? settings = null,
        ILogger? logger = null,
        CancellationToken cancellationToken = default)
    {
        if (input != null) { this.State.Update(input); }

        SKContext context = new(
            this.State,
            logger: logger);

        return this.InvokeAsync(context, settings, cancellationToken);
    }

    /// <inheritdoc/>
    public async Task<SKContext> InvokeAsync(
        SKContext context,
        CompleteRequestSettings? settings = null,
        CancellationToken cancellationToken = default)
    {
        if (this.Function is not null)
        {
            var result = await this.Function
                .WithInstrumentation(context.Logger)
                .InvokeAsync(context, settings, cancellationToken)
                .ConfigureAwait(false);

            if (result.ErrorOccurred)
            {
                return result;
            }

            context.Variables.Update(result.Result);
        }
        else
        {
            // loop through steps and execute until completion
            while (this.HasNextStep)
            {
                var functionContext = context;

                AddVariablesToContext(this.State, functionContext);

                await this.InvokeNextStepAsync(functionContext, cancellationToken).ConfigureAwait(false);

                this.UpdateContextWithOutputs(context);
            }
        }

        return context;
    }

    /// <inheritdoc/>
    public ISKFunction SetDefaultSkillCollection(IReadOnlySkillCollection skills)
    {
        return this.Function is null
            ? throw new NotImplementedException()
            : this.Function.SetDefaultSkillCollection(skills);
    }

    /// <inheritdoc/>
    public ISKFunction SetAIService(Func<ITextCompletion> serviceFactory)
    {
        return this.Function is null
            ? throw new NotImplementedException()
            : this.Function.SetAIService(serviceFactory);
    }

    /// <inheritdoc/>
    public ISKFunction SetAIConfiguration(CompleteRequestSettings settings)
    {
        return this.Function is null
            ? throw new NotImplementedException()
            : this.Function.SetAIConfiguration(settings);
    }

    #endregion ISKFunction implementation

    /// <summary>
    /// Expand variables in the input string.
    /// </summary>
    /// <param name="variables">Variables to use for expansion.</param>
    /// <param name="input">Input string to expand.</param>
    /// <returns>Expanded string.</returns>
    internal string ExpandFromVariables(ContextVariables variables, string input)
    {
        var result = input;
        var matches = s_variablesRegex.Matches(input);
        var orderedMatches = matches.Cast<Match>().Select(m => m.Groups["var"].Value).Distinct().OrderByDescending(m => m.Length);

        foreach (var varName in orderedMatches)
        {
            if (variables.TryGetValue(varName, out string? value) || this.State.TryGetValue(varName, out value))
            {
                result = result.Replace($"${varName}", value);
            }
        }

        return result;
    }

    /// <summary>
    /// Set functions for a plan and its steps.
    /// </summary>
    /// <param name="plan">Plan to set functions for.</param>
    /// <param name="context">Context to use.</param>
    /// <param name="requireFunctions">Whether to throw an exception if a function is not found.</param>
    /// <returns>The plan with functions set.</returns>
    private static Plan SetAvailableFunctions(Plan plan, SKContext context, bool requireFunctions = true)
    {
        if (plan.Steps.Count == 0)
        {
            if (context.Skills == null)
            {
                throw new SKException("Skill collection not found in the context");
            }

            if (context.Skills.TryGetFunction(plan.SkillName, plan.Name, out var skillFunction))
            {
                plan.SetFunction(skillFunction);
            }
            else if (requireFunctions)
            {
                throw new SKException($"Function '{plan.SkillName}.{plan.Name}' not found in skill collection");
            }
        }
        else
        {
            foreach (var step in plan.Steps)
            {
                SetAvailableFunctions(step, context, requireFunctions);
            }
        }

        return plan;
    }

    /// <summary>
    /// Add any missing variables from a plan state variables to the context.
    /// </summary>
    private static void AddVariablesToContext(ContextVariables vars, SKContext context)
    {
        // Loop through vars and add anything missing to context
        foreach (var item in vars)
        {
            if (!context.Variables.ContainsKey(item.Key))
            {
                context.Variables.Set(item.Key, item.Value);
            }
        }
    }

    /// <summary>
    /// Update the context with the outputs from the current step.
    /// </summary>
    /// <param name="context">The context to update.</param>
    /// <returns>The updated context.</returns>
    private SKContext UpdateContextWithOutputs(SKContext context)
    {
        var resultString = this.State.TryGetValue(DefaultResultKey, out string? result) ? result : this.State.ToString();
        context.Variables.Update(resultString);

        // copy previous step's variables to the next step
        foreach (var item in this._steps[this.NextStepIndex - 1].Outputs)
        {
            if (this.State.TryGetValue(item, out string? val))
            {
                context.Variables.Set(item, val);
            }
            else
            {
                context.Variables.Set(item, resultString);
            }
        }

        return context;
    }

    /// <summary>
    /// Get the variables for the next step in the plan.
    /// </summary>
    /// <param name="variables">The current context variables.</param>
    /// <param name="step">The next step in the plan.</param>
    /// <returns>The context variables for the next step in the plan.</returns>
    private ContextVariables GetNextStepVariables(ContextVariables variables, Plan step)
    {
        // Priority for Input
        // - Parameters (expand from variables if needed)
        // - SKContext.Variables
        // - Plan.State
        // - Empty if sending to another plan
        // - Plan.Description

        var input = string.Empty;
        if (!string.IsNullOrEmpty(step.Parameters.Input))
        {
            input = this.ExpandFromVariables(variables, step.Parameters.Input);
        }
        else if (!string.IsNullOrEmpty(variables.Input))
        {
            input = variables.Input;
        }
        else if (!string.IsNullOrEmpty(this.State.Input))
        {
            input = this.State.Input;
        }
        else if (step.Steps.Count > 0)
        {
            input = string.Empty;
        }
        else if (!string.IsNullOrEmpty(this.Description))
        {
            input = this.Description;
        }

        var stepVariables = new ContextVariables(input);

        // Priority for remaining stepVariables is:
        // - Function Parameters (pull from variables or state by a key value)
        // - Step Parameters (pull from variables or state by a key value)
        // - All other variables. These are carried over in case the function wants access to the ambient content.
        var functionParameters = step.Describe();
        foreach (var param in functionParameters.Parameters)
        {
            if (param.Name.Equals(ContextVariables.MainKey, StringComparison.OrdinalIgnoreCase))
            {
                continue;
            }

            if (variables.TryGetValue(param.Name, out string? value))
            {
                stepVariables.Set(param.Name, value);
            }
            else if (this.State.TryGetValue(param.Name, out value) && !string.IsNullOrEmpty(value))
            {
                stepVariables.Set(param.Name, value);
            }
        }

        foreach (var item in step.Parameters)
        {
            // Don't overwrite variable values that are already set
            if (stepVariables.ContainsKey(item.Key))
            {
                continue;
            }

            var expandedValue = this.ExpandFromVariables(variables, item.Value);
            if (!expandedValue.Equals(item.Value, StringComparison.OrdinalIgnoreCase))
            {
                stepVariables.Set(item.Key, expandedValue);
            }
            else if (variables.TryGetValue(item.Key, out string? value))
            {
                stepVariables.Set(item.Key, value);
            }
            else if (this.State.TryGetValue(item.Key, out value))
            {
                stepVariables.Set(item.Key, value);
            }
            else
            {
                stepVariables.Set(item.Key, expandedValue);
            }
        }

        foreach (KeyValuePair<string, string> item in variables)
        {
            if (!stepVariables.ContainsKey(item.Key))
            {
                stepVariables.Set(item.Key, item.Value);
            }
        }

        return stepVariables;
    }

    private void SetFunction(ISKFunction function)
    {
        this.Function = function;
        this.Name = function.Name;
        this.SkillName = function.SkillName;
        this.Description = function.Description;
        this.IsSemantic = function.IsSemantic;
        this.RequestSettings = function.RequestSettings;
    }

    private ISKFunction? Function { get; set; } = null;

    private readonly List<Plan> _steps = new();

    private static readonly Regex s_variablesRegex = new(@"\$(?<var>\w+)");

    private const string DefaultResultKey = "PLAN.RESULT";

    [DebuggerBrowsable(DebuggerBrowsableState.Never)]
    private string DebuggerDisplay
    {
        get
        {
            string display = this.Description;

            if (!string.IsNullOrWhiteSpace(this.Name))
            {
                display = $"{this.Name} ({display})";
            }

            if (this._steps.Count > 0)
            {
                display += $", Steps = {this._steps.Count}, NextStep = {this.NextStepIndex}";
            }

            return display;
        }
    }
}<|MERGE_RESOLUTION|>--- conflicted
+++ resolved
@@ -258,12 +258,7 @@
 
             if (result.ErrorOccurred)
             {
-<<<<<<< HEAD
-                throw new SKException($"Error occurred while running plan step: {result.LastErrorDescription}", result.LastException);
-=======
-                throw new KernelException(KernelException.ErrorCodes.FunctionInvokeError,
-                    $"Error occurred while running plan step: {result.LastException?.Message}", result.LastException);
->>>>>>> e6873011
+                throw new SKException($"Error occurred while running plan step: {result.LastException?.Message}", result.LastException);
             }
 
             #region Update State
