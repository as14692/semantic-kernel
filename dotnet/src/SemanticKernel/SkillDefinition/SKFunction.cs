﻿// Copyright (c) Microsoft. All rights reserved.

using System;
using System.Collections.Concurrent;
using System.Collections.Generic;
using System.ComponentModel;
using System.Diagnostics;
using System.Diagnostics.CodeAnalysis;
using System.Globalization;
using System.Linq;
using System.Reflection;
using System.Text.Json;
using System.Text.RegularExpressions;
using System.Threading;
using System.Threading.Tasks;
using Microsoft.Extensions.Logging;
using Microsoft.Extensions.Logging.Abstractions;
using Microsoft.SemanticKernel.AI.TextCompletion;
using Microsoft.SemanticKernel.Diagnostics;
using Microsoft.SemanticKernel.Orchestration;
using Microsoft.SemanticKernel.SemanticFunctions;

namespace Microsoft.SemanticKernel.SkillDefinition;

#pragma warning disable format

/// <summary>
/// Standard Semantic Kernel callable function.
/// SKFunction is used to extend one C# <see cref="Delegate"/>, <see cref="Func{T, TResult}"/>, <see cref="Action"/>,
/// with additional methods required by the kernel.
/// </summary>
[DebuggerDisplay("{DebuggerDisplay,nq}")]
public sealed class SKFunction : ISKFunction, IDisposable
{
    /// <inheritdoc/>
    public string Name { get; }

    /// <inheritdoc/>
    public string SkillName { get; }

    /// <inheritdoc/>
    public string Description { get; }

    /// <inheritdoc/>
    public bool IsSemantic { get; }

    /// <inheritdoc/>
    public CompleteRequestSettings RequestSettings => this._aiRequestSettings;

    /// <summary>
    /// List of function parameters
    /// </summary>
    public IList<ParameterView> Parameters { get; }

    /// <summary>
    /// Create a native function instance, wrapping a native object method
    /// </summary>
    /// <param name="method">Signature of the method to invoke</param>
    /// <param name="target">Object containing the method to invoke</param>
    /// <param name="skillName">SK skill name</param>
    /// <param name="logger">Application logger</param>
    /// <returns>SK function instance</returns>
    public static ISKFunction FromNativeMethod(
        MethodInfo method,
        object? target = null,
        string? skillName = null,
        ILogger? logger = null)
    {
        if (!method.IsStatic && target is null)
        {
            throw new ArgumentNullException(nameof(target), "Argument cannot be null for non-static methods");
        }

        if (string.IsNullOrWhiteSpace(skillName))
        {
            skillName = SkillCollection.GlobalSkill;
        }

        MethodDetails methodDetails = GetMethodDetails(method, target, logger);

        return new SKFunction(
            delegateFunction: methodDetails.Function,
            parameters: methodDetails.Parameters,
            skillName: skillName!,
            functionName: methodDetails.Name,
            isSemantic: false,
            description: methodDetails.Description,
            logger: logger);
    }

    /// <summary>
    /// Create a native function instance, wrapping a delegate function
    /// </summary>
    /// <param name="nativeFunction">Function to invoke</param>
    /// <param name="skillName">SK skill name</param>
    /// <param name="functionName">SK function name</param>
    /// <param name="description">SK function description</param>
    /// <param name="parameters">SK function parameters</param>
    /// <param name="logger">Application logger</param>
    /// <returns>SK function instance</returns>
    public static ISKFunction FromNativeFunction(
        Delegate nativeFunction,
        string? skillName = null,
        string? functionName = null,
        string? description = null,
        IEnumerable<ParameterView>? parameters = null,
        ILogger? logger = null)
    {
        MethodDetails methodDetails = GetMethodDetails(nativeFunction.Method, nativeFunction.Target, logger);

        functionName ??= nativeFunction.Method.Name;
        description ??= string.Empty;

        if (string.IsNullOrWhiteSpace(skillName))
        {
            skillName = SkillCollection.GlobalSkill;
        }

        return new SKFunction(
            delegateFunction: methodDetails.Function,
            parameters: parameters is not null ? parameters.ToList() : (IList<ParameterView>)Array.Empty<ParameterView>(),
            description: description,
            skillName: skillName!,
            functionName: functionName,
            isSemantic: false,
            logger: logger);
    }

    /// <summary>
    /// Create a native function instance, given a semantic function configuration.
    /// </summary>
    /// <param name="skillName">Name of the skill to which the function to create belongs.</param>
    /// <param name="functionName">Name of the function to create.</param>
    /// <param name="functionConfig">Semantic function configuration.</param>
    /// <param name="logger">Optional logger for the function.</param>
    /// <param name="cancellationToken">The <see cref="CancellationToken"/> to monitor for cancellation requests. The default is <see cref="CancellationToken.None"/>.</param>
    /// <returns>SK function instance.</returns>
    public static ISKFunction FromSemanticConfig(
        string skillName,
        string functionName,
        SemanticFunctionConfig functionConfig,
        ILogger? logger = null,
        CancellationToken cancellationToken = default)
    {
        Verify.NotNull(functionConfig);

        Task<SKContext> LocalFuncTmp(
            ITextCompletion? client,
            CompleteRequestSettings? requestSettings,
            SKContext context,
            CancellationToken cancellationToken)
        {
            return Task.FromResult(context);
        }

        var func = new SKFunction(
            // Start with an empty delegate, so we can have a reference to func
            // to be used in the LocalFunc below
            // Before returning the delegateFunction will be updated to be LocalFunc
            delegateFunction: LocalFuncTmp,
            parameters: functionConfig.PromptTemplate.GetParameters(),
            description: functionConfig.PromptTemplateConfig.Description,
            skillName: skillName,
            functionName: functionName,
            isSemantic: true,
            logger: logger
        );

        async Task<SKContext> LocalFunc(
            ITextCompletion? client,
            CompleteRequestSettings? requestSettings,
            SKContext context,
            CancellationToken cancellationToken)
        {
            Verify.NotNull(client);
            Verify.NotNull(requestSettings);

            try
            {
                string renderedPrompt = await functionConfig.PromptTemplate.RenderAsync(context, cancellationToken).ConfigureAwait(false);
                var completionResults = await client.GetCompletionsAsync(renderedPrompt, requestSettings, cancellationToken).ConfigureAwait(false);
                string completion = await GetCompletionsResultContentAsync(completionResults, cancellationToken).ConfigureAwait(false);

                // Update the result with the completion
                context.Variables.Update(completion);

                context.ModelResults = completionResults.Select(c => c.ModelResult).ToArray();
            }
            catch (SKException ex)
            {
                const string Message = "Something went wrong while rendering the semantic function" +
                                       " or while executing the text completion. Function: {0}.{1}. Error: {2}. Details: {3}";
                logger?.LogError(ex, Message, skillName, functionName, ex.Message, ex.Message);
                context.Fail(ex.Message, ex);
            }
            catch (Exception ex) when (!ex.IsCriticalException())
            {
                const string Message = "Something went wrong while rendering the semantic function" +
                                       " or while executing the text completion. Function: {0}.{1}. Error: {2}";
                logger?.LogError(ex, Message, skillName, functionName, ex.Message);
                context.Fail(ex.Message, ex);
            }

            return context;
        }

        // Update delegate function with a reference to the LocalFunc created
        func._function = LocalFunc;

        return func;
    }

    /// <inheritdoc/>
    public FunctionView Describe()
    {
        return new FunctionView
        {
            IsSemantic = this.IsSemantic,
            Name = this.Name,
            SkillName = this.SkillName,
            Description = this.Description,
            Parameters = this.Parameters,
        };
    }

    /// <inheritdoc/>
    public async Task<SKContext> InvokeAsync(SKContext context, CompleteRequestSettings? settings = null, CancellationToken cancellationToken = default)
    {
        if (this.IsSemantic)
        {
            this.AddDefaultValues(context.Variables);

            var resultContext = await this._function(this._aiService?.Value, settings ?? this._aiRequestSettings, context, cancellationToken).ConfigureAwait(false);
            context.Variables.Update(resultContext.Variables);
        }
        else
        {
            try
            {
                context = await this._function(null, settings, context, cancellationToken).ConfigureAwait(false);
            }
            catch (Exception e) when (!e.IsCriticalException())
            {
                const string Message = "Something went wrong while executing the native function. Function: {0}. Error: {1}";
                this._logger.LogError(e, Message, this._function.Method.Name, e.Message);
                context.Fail(e.Message, e);
            }
        }

        return context;
    }

    /// <inheritdoc/>
    public Task<SKContext> InvokeAsync(
        string? input = null,
        CompleteRequestSettings? settings = null,
        ILogger? logger = null,
        CancellationToken cancellationToken = default)
    {
        SKContext context = new(
            new ContextVariables(input),
            skills: this._skillCollection,
            logger: logger);

        return this.InvokeAsync(context, settings, cancellationToken: cancellationToken);
    }

    /// <inheritdoc/>
    public ISKFunction SetDefaultSkillCollection(IReadOnlySkillCollection skills)
    {
        this._skillCollection = skills;
        return this;
    }

    /// <inheritdoc/>
    public ISKFunction SetAIService(Func<ITextCompletion> serviceFactory)
    {
        Verify.NotNull(serviceFactory);
        this.VerifyIsSemantic();
        this._aiService = new Lazy<ITextCompletion>(serviceFactory);
        return this;
    }

    /// <inheritdoc/>
    public ISKFunction SetAIConfiguration(CompleteRequestSettings settings)
    {
        Verify.NotNull(settings);
        this.VerifyIsSemantic();
        this._aiRequestSettings = settings;
        return this;
    }

    /// <summary>
    /// Dispose of resources.
    /// </summary>
    public void Dispose()
    {
        if (this._aiService is { IsValueCreated: true } aiService)
        {
            (aiService.Value as IDisposable)?.Dispose();
        }
    }

    /// <summary>
    /// JSON serialized string representation of the function.
    /// </summary>
    public override string ToString()
        => this.ToString(false);

    /// <summary>
    /// JSON serialized string representation of the function.
    /// </summary>
    public string ToString(bool writeIndented)
        => JsonSerializer.Serialize(this, options: writeIndented ? s_toStringIndentedSerialization : s_toStringStandardSerialization);

    #region private

    private static readonly JsonSerializerOptions s_toStringStandardSerialization = new();
    private static readonly JsonSerializerOptions s_toStringIndentedSerialization = new() { WriteIndented = true };
    private Func<ITextCompletion?, CompleteRequestSettings?, SKContext, CancellationToken, Task<SKContext>> _function;
    private readonly ILogger _logger;
    private IReadOnlySkillCollection? _skillCollection;
    private Lazy<ITextCompletion>? _aiService = null;
    private CompleteRequestSettings _aiRequestSettings = new();

    private struct MethodDetails
    {
        public Func<ITextCompletion?, CompleteRequestSettings?, SKContext, CancellationToken, Task<SKContext>> Function { get; set; }
        public List<ParameterView> Parameters { get; set; }
        public string Name { get; set; }
        public string Description { get; set; }
    }

    private static async Task<string> GetCompletionsResultContentAsync(IReadOnlyList<ITextResult> completions, CancellationToken cancellationToken = default)
    {
        // To avoid any unexpected behavior we only take the first completion result (when running from the Kernel)
        return await completions[0].GetCompletionAsync(cancellationToken).ConfigureAwait(false);
    }

    internal SKFunction(
        Func<ITextCompletion?, CompleteRequestSettings?, SKContext, CancellationToken, Task<SKContext>> delegateFunction,
        IList<ParameterView> parameters,
        string skillName,
        string functionName,
        string description,
        bool isSemantic = false,
        ILogger? logger = null)
    {
        Verify.NotNull(delegateFunction);
        Verify.ValidSkillName(skillName);
        Verify.ValidFunctionName(functionName);
        Verify.ParametersUniqueness(parameters);

        this._logger = logger ?? NullLogger.Instance;

        this._function = delegateFunction;
        this.Parameters = parameters;

        this.IsSemantic = isSemantic;
        this.Name = functionName;
        this.SkillName = skillName;
        this.Description = description;
    }

    /// <summary>
    /// Throw an exception if the function is not semantic, use this method when some logic makes sense only for semantic functions.
    /// </summary>
    /// <exception cref="SKException"></exception>
    private void VerifyIsSemantic()
    {
        if (this.IsSemantic) { return; }

<<<<<<< HEAD
        this._log.LogError("The function is not semantic");
        throw new SKException("Invalid operation, the method requires a semantic function");
=======
        this._logger.LogError("The function is not semantic");
        throw new KernelException(
            KernelException.ErrorCodes.InvalidFunctionType,
            "Invalid operation, the method requires a semantic function");
>>>>>>> 14d76cc2
    }

    private static MethodDetails GetMethodDetails(
        MethodInfo method,
        object? target,
        ILogger? logger = null)
    {
        Verify.NotNull(method);

        // Get the name to use for the function.  If the function has an SKName attribute, we use that.
        // Otherwise, we use the name of the method, but strip off any "Async" suffix if it's {Value}Task-returning.
        // We don't apply any heuristics to the value supplied by SKName so that it can always be used
        // as a definitive override.
        string? functionName = method.GetCustomAttribute<SKNameAttribute>(inherit: true)?.Name?.Trim();
        if (string.IsNullOrEmpty(functionName))
        {
            functionName = SanitizeMetadataName(method.Name!);
            Verify.ValidFunctionName(functionName);

            if (IsAsyncMethod(method) &&
                functionName.EndsWith("Async", StringComparison.Ordinal) &&
                functionName.Length > "Async".Length)
            {
                functionName = functionName.Substring(0, functionName.Length - "Async".Length);
            }
        }

        SKFunctionAttribute? functionAttribute = method.GetCustomAttribute<SKFunctionAttribute>(inherit: true);

        string? description = method.GetCustomAttribute<DescriptionAttribute>(inherit: true)?.Description;

        var result = new MethodDetails
        {
            Name = functionName!,
            Description = description ?? string.Empty,
        };

        (result.Function, result.Parameters) = GetDelegateInfo(target, method);

        logger?.LogTrace("Method '{0}' found", result.Name);

        return result;
    }

    /// <summary>Gets whether a method has a known async return type.</summary>
    private static bool IsAsyncMethod(MethodInfo method)
    {
        Type t = method.ReturnType;

        if (t == typeof(Task) || t == typeof(ValueTask))
        {
            return true;
        }

        if (t.IsGenericType)
        {
            t = t.GetGenericTypeDefinition();
            if (t == typeof(Task<>) || t == typeof(ValueTask<>))
            {
                return true;
            }
        }

        return false;
    }

    // Inspect a method and returns the corresponding delegate and related info
    private static (Func<ITextCompletion?, CompleteRequestSettings?, SKContext, CancellationToken, Task<SKContext>> function, List<ParameterView>) GetDelegateInfo(object? instance, MethodInfo method)
    {
        ThrowForInvalidSignatureIf(method.IsGenericMethodDefinition, method, "Generic methods are not supported");

        var stringParameterViews = new List<ParameterView>();
        var parameters = method.GetParameters();

        // Get marshaling funcs for parameters and build up the parameter views.
        var parameterFuncs = new Func<SKContext, CancellationToken, object?>[parameters.Length];
        bool sawFirstParameter = false, hasSKContextParam = false, hasCancellationTokenParam = false, hasLoggerParam = false, hasMemoryParam = false, hasCultureParam = false;
        for (int i = 0; i < parameters.Length; i++)
        {
            (parameterFuncs[i], ParameterView? parameterView) = GetParameterMarshalerDelegate(
                method, parameters[i],
                ref sawFirstParameter, ref hasSKContextParam, ref hasCancellationTokenParam, ref hasLoggerParam, ref hasMemoryParam, ref hasCultureParam);
            if (parameterView is not null)
            {
                stringParameterViews.Add(parameterView);
            }
        }

        // Get marshaling func for the return value.
        Func<object?, SKContext, Task<SKContext>> returnFunc = GetReturnValueMarshalerDelegate(method);

        // Create the func
        Func<ITextCompletion?, CompleteRequestSettings?, SKContext, CancellationToken, Task<SKContext>> function = (_, _, context, cancellationToken) =>
        {
            // Create the arguments.
            object?[] args = parameterFuncs.Length != 0 ? new object?[parameterFuncs.Length] : Array.Empty<object?>();
            for (int i = 0; i < args.Length; i++)
            {
                args[i] = parameterFuncs[i](context, cancellationToken);
            }

            // Invoke the method.
            object? result = method.Invoke(instance, args);

            // Extract and return the result.
            return returnFunc(result, context);
        };

        // Add parameters applied to the method that aren't part of the signature.
        stringParameterViews.AddRange(method
            .GetCustomAttributes<SKParameterAttribute>(inherit: true)
            .Select(x => new ParameterView(x.Name ?? string.Empty, x.Description ?? string.Empty, x.DefaultValue ?? string.Empty)));

        // Check for param names conflict
        Verify.ParametersUniqueness(stringParameterViews);

        // Return the function and its parameter views.
        return (function, stringParameterViews);
    }

    /// <summary>
    /// Gets a delegate for handling the marshaling of a parameter.
    /// </summary>
    private static (Func<SKContext, CancellationToken, object?>, ParameterView?) GetParameterMarshalerDelegate(
        MethodInfo method, ParameterInfo parameter,
        ref bool sawFirstParameter, ref bool hasSKContextParam, ref bool hasCancellationTokenParam, ref bool hasLoggerParam, ref bool hasMemoryParam, ref bool hasCultureParam)
    {
        Type type = parameter.ParameterType;

        // Handle special types based on SKContext data. These can each show up at most once in the method signature,
        // with the SKContext itself or the primary data from it mapped directly into the method's parameter.
        // They do not get parameter views as they're not supplied from context variables.

        if (type == typeof(SKContext))
        {
            TrackUniqueParameterType(ref hasSKContextParam, method, $"At most one {nameof(SKContext)} parameter is permitted.");
            return (static (SKContext context, CancellationToken _) => context, null);
        }

        if (type == typeof(ILogger))
        {
            TrackUniqueParameterType(ref hasLoggerParam, method, $"At most one {nameof(ILogger)} parameter is permitted.");
            return (static (SKContext context, CancellationToken _) => context.Logger, null);
        }

        if (type == typeof(CultureInfo) || type == typeof(IFormatProvider))
        {
            TrackUniqueParameterType(ref hasCultureParam, method, $"At most one {nameof(CultureInfo)}/{nameof(IFormatProvider)} parameter is permitted.");
            return (static (SKContext context, CancellationToken _) => context.Culture, null);
        }

        if (type == typeof(CancellationToken))
        {
            TrackUniqueParameterType(ref hasCancellationTokenParam, method, $"At most one {nameof(CancellationToken)} parameter is permitted.");
            return (static (SKContext _, CancellationToken cancellationToken) => cancellationToken, null);
        }

        // Handle context variables. These are supplied from the SKContext's Variables dictionary.

        if (!type.IsByRef && GetParser(type) is Func<string, CultureInfo, object> parser)
        {
            // Use either the parameter's name or an override from an applied SKName attribute.
            SKNameAttribute? nameAttr = parameter.GetCustomAttribute<SKNameAttribute>(inherit: true);
            string name = nameAttr?.Name?.Trim() ?? SanitizeMetadataName(parameter.Name);
            bool nameIsInput = name.Equals("input", StringComparison.OrdinalIgnoreCase);
            ThrowForInvalidSignatureIf(name.Length == 0, method, $"Parameter {parameter.Name}'s context attribute defines an invalid name.");
            ThrowForInvalidSignatureIf(sawFirstParameter && nameIsInput, method, "Only the first parameter may be named 'input'");

            // Use either the parameter's optional default value as contained in parameter metadata (e.g. `string s = "hello"`)
            // or an override from an applied SKParameter attribute. Note that a default value may be null.
            DefaultValueAttribute defaultValueAttribute = parameter.GetCustomAttribute<DefaultValueAttribute>(inherit: true);
            bool hasDefaultValue = defaultValueAttribute is not null;
            object? defaultValue = defaultValueAttribute?.Value;
            if (!hasDefaultValue && parameter.HasDefaultValue)
            {
                hasDefaultValue = true;
                defaultValue = parameter.DefaultValue;
            }

            if (hasDefaultValue)
            {
                // If we got a default value, make sure it's of the right type. This currently supports
                // null values if the target type is a reference type or a Nullable<T>, strings,
                // anything that can be parsed from a string via a registered TypeConverter,
                // and a value that's already the same type as the parameter.
                if (defaultValue is string defaultStringValue && defaultValue.GetType() != typeof(string))
                {
                    // Invariant culture is used here as this value comes from the C# source
                    // and it should be deterministic across cultures.
                    defaultValue = parser(defaultStringValue, CultureInfo.InvariantCulture);
                }
                else
                {
                    ThrowForInvalidSignatureIf(
                        defaultValue is null && type.IsValueType && Nullable.GetUnderlyingType(type) is null,
                        method,
                        $"Type {type} is a non-nullable value type but a null default value was specified.");
                    ThrowForInvalidSignatureIf(
                        defaultValue is not null && !type.IsAssignableFrom(defaultValue.GetType()),
                        method,
                        $"Default value {defaultValue} for parameter {name} is not assignable to type {type}.");
                }
            }

            bool fallBackToInput = !sawFirstParameter && !nameIsInput;
            Func<SKContext, CancellationToken, object?> parameterFunc = (SKContext context, CancellationToken _) =>
            {
                // 1. Use the value of the variable if it exists.
                if (context.Variables.TryGetValue(name, out string? value))
                {
                    return Process(value);
                }

                // 2. Otherwise, use the default value if there is one, sourced either from an attribute or the parameter's default.
                if (hasDefaultValue)
                {
                    return defaultValue;
                }

                // 3. Otherwise, use "input" if this is the first (or only) parameter.
                if (fallBackToInput)
                {
                    return Process(context.Variables.Input);
                }

                // 4. Otherwise, fail.
                throw new SKException($"Missing value for parameter '{name}'");

                object? Process(string value)
                {
                    if (type == typeof(string))
                    {
                        return value;
                    }

                    try
                    {
                        return parser(value, context.Culture);
                    }
                    catch (Exception e) when (!e.IsCriticalException())
                    {
                        throw new ArgumentOutOfRangeException(name, value, e.Message);
                    }
                }
            };

            sawFirstParameter = true;

            var parameterView = new ParameterView(
                name,
                parameter.GetCustomAttribute<DescriptionAttribute>(inherit: true)?.Description ?? string.Empty,
                defaultValue?.ToString() ?? string.Empty);

            return (parameterFunc, parameterView);
        }

        // Fail for unknown parameter types.
        throw GetExceptionForInvalidSignature(method, $"Unknown parameter type {parameter.ParameterType}");
    }

    /// <summary>
    /// Gets a delegate for handling the result value of a method, converting it into the <see cref="Task{SKContext}"/> to return from the invocation.
    /// </summary>
    private static Func<object?, SKContext, Task<SKContext>> GetReturnValueMarshalerDelegate(MethodInfo method)
    {
        // Handle each known return type for the method
        Type returnType = method.ReturnType;

        // No return value, either synchronous (void) or asynchronous (Task / ValueTask).

        if (returnType == typeof(void))
        {
            return static (result, context) => Task.FromResult(context);
        }

        if (returnType == typeof(Task))
        {
            return async static (result, context) =>
            {
                await ((Task)ThrowIfNullResult(result)).ConfigureAwait(false);
                return context;
            };
        }

        if (returnType == typeof(ValueTask))
        {
            return async static (result, context) =>
            {
                await ((ValueTask)ThrowIfNullResult(result)).ConfigureAwait(false);
                return context;
            };
        }

        // SKContext, either synchronous (SKContext) or asynchronous (Task<SKContext> / ValueTask<SKContext>).

        if (returnType == typeof(SKContext))
        {
            return static (result, _) => Task.FromResult((SKContext)ThrowIfNullResult(result));
        }

        if (returnType == typeof(Task<SKContext>))
        {
            return static (result, _) => (Task<SKContext>)ThrowIfNullResult(result);
        }

        if (returnType == typeof(ValueTask<SKContext>))
        {
            return static (result, context) => ((ValueTask<SKContext>)ThrowIfNullResult(result)).AsTask();
        }

        // string (which is special as no marshaling is required), either synchronous (string) or asynchronous (Task<string> / ValueTask<string>)

        if (returnType == typeof(string))
        {
            return static (result, context) =>
            {
                context.Variables.Update((string?)result);
                return Task.FromResult(context);
            };
        }

        if (returnType == typeof(Task<string>))
        {
            return async static (result, context) =>
            {
                context.Variables.Update(await ((Task<string>)ThrowIfNullResult(result)).ConfigureAwait(false));
                return context;
            };
        }

        if (returnType == typeof(ValueTask<string>))
        {
            return async static (result, context) =>
            {
                context.Variables.Update(await ((ValueTask<string>)ThrowIfNullResult(result)).ConfigureAwait(false));
                return context;
            };
        }

        // All other synchronous return types T.

        if (!returnType.IsGenericType || returnType.GetGenericTypeDefinition() == typeof(Nullable<>))
        {
            if (GetFormatter(returnType) is not Func<object?, CultureInfo, string> formatter)
            {
                throw GetExceptionForInvalidSignature(method, $"Unknown return type {returnType}");
            }

            return (result, context) =>
            {
                context.Variables.Update(formatter(result, context.Culture));
                return Task.FromResult(context);
            };
        }

        // All other asynchronous return types

        // Task<T>
        if (returnType.GetGenericTypeDefinition() is Type genericTask &&
            genericTask == typeof(Task<>) &&
            returnType.GetProperty("Result", BindingFlags.Public | BindingFlags.Instance)?.GetGetMethod() is MethodInfo taskResultGetter &&
            GetFormatter(taskResultGetter.ReturnType) is Func<object?, CultureInfo, string> taskResultFormatter)
        {
            return async (result, context) =>
            {
                await ((Task)ThrowIfNullResult(result)).ConfigureAwait(false);
                context.Variables.Update(taskResultFormatter(taskResultGetter.Invoke(result!, Array.Empty<object>()), context.Culture));
                return context;
            };
        }

        // ValueTask<T>
        if (returnType.GetGenericTypeDefinition() is Type genericValueTask &&
            genericValueTask == typeof(ValueTask<>) &&
            returnType.GetMethod("AsTask", BindingFlags.Public | BindingFlags.Instance) is MethodInfo valueTaskAsTask &&
            valueTaskAsTask.ReturnType.GetProperty("Result", BindingFlags.Public | BindingFlags.Instance)?.GetGetMethod() is MethodInfo asTaskResultGetter &&
            GetFormatter(asTaskResultGetter.ReturnType) is Func<object?, CultureInfo, string> asTaskResultFormatter)
        {
            return async (result, context) =>
            {
                Task task = (Task)valueTaskAsTask.Invoke(ThrowIfNullResult(result), Array.Empty<object>());
                await task.ConfigureAwait(false);
                context.Variables.Update(asTaskResultFormatter(asTaskResultGetter.Invoke(task!, Array.Empty<object>()), context.Culture));
                return context;
            };
        }

        // Unrecognized return type.
        throw GetExceptionForInvalidSignature(method, $"Unknown return type {returnType}");

        // Throws an exception if a result is found to be null unexpectedly
        static object ThrowIfNullResult(object? result) =>
            result ??
            throw new SKException("Function returned null unexpectedly.");
    }

    /// <summary>Gets an exception that can be thrown indicating an invalid signature.</summary>
    [DoesNotReturn]
    private static Exception GetExceptionForInvalidSignature(MethodInfo method, string reason) =>
        throw new SKException($"Function '{method.Name}' is not supported by the kernel. {reason}");

    /// <summary>Throws an exception indicating an invalid SKFunction signature if the specified condition is not met.</summary>
    private static void ThrowForInvalidSignatureIf([DoesNotReturnIf(true)] bool condition, MethodInfo method, string reason)
    {
        if (condition)
        {
            throw GetExceptionForInvalidSignature(method, reason);
        }
    }

    /// <summary>Tracks whether a particular kind of parameter has been seen, throwing an exception if it has, and marking it as seen if it hasn't</summary>
    private static void TrackUniqueParameterType(ref bool hasParameterType, MethodInfo method, string failureMessage)
    {
        ThrowForInvalidSignatureIf(hasParameterType, method, failureMessage);
        hasParameterType = true;
    }

    /// <summary>
    /// Gets a TypeConverter-based parser for parsing a string as the target type.
    /// </summary>
    /// <param name="targetType">Specifies the target type into which a string should be parsed.</param>
    /// <returns>The parsing function if the target type is supported; otherwise, null.</returns>
    /// <remarks>
    /// The parsing function uses whatever TypeConverter is registered for the target type.
    /// Parsing is first attempted using the current culture, and if that fails, it tries again
    /// with the invariant culture. If both fail, an exception is thrown.
    /// </remarks>
    private static Func<string, CultureInfo, object?>? GetParser(Type targetType) =>
        s_parsers.GetOrAdd(targetType, static targetType =>
        {
            // Strings just parse to themselves.
            if (targetType == typeof(string))
            {
                return (input, cultureInfo) => input;
            }

            // For nullables, parse as the inner type.  We then just need to be careful to treat null as null,
            // as the underlying parser might not be expecting null.
            bool wasNullable = false;
            if (targetType.IsGenericType && targetType.GetGenericTypeDefinition() == typeof(Nullable<>))
            {
                wasNullable = true;
                targetType = Nullable.GetUnderlyingType(targetType);
            }

            // For enums, delegate to Enum.Parse, special-casing null if it was actually Nullable<EnumType>.
            if (targetType.IsEnum)
            {
                return (input, cultureInfo) =>
                {
                    if (wasNullable && input is null)
                    {
                        return null!;
                    }

                    return Enum.Parse(targetType, input, ignoreCase: true);
                };
            }

            // Finally, look up and use a type converter.  Again, special-case null if it was actually Nullable<T>.
            if (GetTypeConverter(targetType) is TypeConverter converter && converter.CanConvertFrom(typeof(string)))
            {
                return (input, cultureInfo) =>
                {
                    if (wasNullable && input is null)
                    {
                        return null!;
                    }

                    // First try to parse using the supplied culture (or current if none was supplied).
                    // If that fails, try with the invariant culture and allow any exception to propagate.
                    try
                    {
                        return converter.ConvertFromString(context: null, cultureInfo, input);
                    }
                    catch (Exception e) when (!e.IsCriticalException() && cultureInfo != CultureInfo.InvariantCulture)
                    {
                        return converter.ConvertFromInvariantString(input);
                    }
                };
            }

            // Unsupported type.
            return null;
        });

    /// <summary>
    /// Gets a TypeConverter-based formatter for formatting an object as a string.
    /// </summary>
    /// <remarks>
    /// Formatting is performed in the invariant culture whenever possible.
    /// </remarks>
    private static Func<object?, CultureInfo, string?>? GetFormatter(Type targetType) =>
        s_formatters.GetOrAdd(targetType, static targetType =>
        {
            // For nullables, render as the underlying type.
            bool wasNullable = false;
            if (targetType.IsGenericType && targetType.GetGenericTypeDefinition() == typeof(Nullable<>))
            {
                wasNullable = true;
                targetType = Nullable.GetUnderlyingType(targetType);
            }

            // For enums, just ToString() and allow the object override to do the right thing.
            if (targetType.IsEnum)
            {
                return (input, cultureInfo) => input?.ToString()!;
            }

            // Strings just render as themselves.
            if (targetType == typeof(string))
            {
                return (input, cultureInfo) => (string)input!;
            }

            // Finally, look up and use a type converter.
            if (GetTypeConverter(targetType) is TypeConverter converter && converter.CanConvertTo(typeof(string)))
            {
                return (input, cultureInfo) =>
                {
                    if (wasNullable && input is null)
                    {
                        return null!;
                    }

                    return converter.ConvertToString(context: null, cultureInfo, input);
                };
            }

            return null;
        });

    private static TypeConverter? GetTypeConverter(Type targetType)
    {
        // In an ideal world, this would use TypeDescriptor.GetConverter. However, that is not friendly to
        // any form of ahead-of-time compilation, as it could end up requiring functionality that was trimmed.
        // Instead, we just use a hard-coded set of converters for the types we know about and then also support
        // types that are explicitly attributed with TypeConverterAttribute.

        if (targetType == typeof(byte)) { return new ByteConverter(); }
        if (targetType == typeof(sbyte)) { return new SByteConverter(); }
        if (targetType == typeof(bool)) { return new BooleanConverter(); }
        if (targetType == typeof(ushort)) { return new UInt16Converter(); }
        if (targetType == typeof(short)) { return new Int16Converter(); }
        if (targetType == typeof(char)) { return new CharConverter(); }
        if (targetType == typeof(uint)) { return new UInt32Converter(); }
        if (targetType == typeof(int)) { return new Int32Converter(); }
        if (targetType == typeof(ulong)) { return new UInt64Converter(); }
        if (targetType == typeof(long)) { return new Int64Converter(); }
        if (targetType == typeof(float)) { return new SingleConverter(); }
        if (targetType == typeof(double)) { return new DoubleConverter(); }
        if (targetType == typeof(decimal)) { return new DecimalConverter(); }
        if (targetType == typeof(TimeSpan)) { return new TimeSpanConverter(); }
        if (targetType == typeof(DateTime)) { return new DateTimeConverter(); }
        if (targetType == typeof(DateTimeOffset)) { return new DateTimeOffsetConverter(); }
        if (targetType == typeof(Uri)) { return new UriTypeConverter(); }
        if (targetType == typeof(Guid)) { return new GuidConverter(); }

        if (targetType.GetCustomAttribute<TypeConverterAttribute>() is TypeConverterAttribute tca &&
            Type.GetType(tca.ConverterTypeName, throwOnError: false) is Type converterType &&
            Activator.CreateInstance(converterType) is TypeConverter converter)
        {
            return converter;
        }

        return null;
    }

    [DebuggerBrowsable(DebuggerBrowsableState.Never)]
    private string DebuggerDisplay => $"{this.Name} ({this.Description})";

    /// <summary>
    /// Remove characters from method name that are valid in metadata but invalid for SK.
    /// </summary>
    private static string SanitizeMetadataName(string methodName) =>
        s_invalidNameCharsRegex.Replace(methodName, "_");

    /// <summary>Regex that flags any character other than ASCII digits or letters or the underscore.</summary>
    private static readonly Regex s_invalidNameCharsRegex = new("[^0-9A-Za-z_]");

    /// <summary>Parser functions for converting strings to parameter types.</summary>
    private static readonly ConcurrentDictionary<Type, Func<string, CultureInfo, object>?> s_parsers = new();

    /// <summary>Formatter functions for converting parameter types to strings.</summary>
    private static readonly ConcurrentDictionary<Type, Func<object?, CultureInfo, string>?> s_formatters = new();

    /// <summary>Add default values to the context variables if the variable is not defined</summary>
    private void AddDefaultValues(ContextVariables variables)
    {
        foreach (var parameter in this.Parameters)
        {
            if (!variables.ContainsKey(parameter.Name) && parameter.DefaultValue != null)
            {
                variables[parameter.Name] = parameter.DefaultValue;
            }
        }
    }

    #endregion
}<|MERGE_RESOLUTION|>--- conflicted
+++ resolved
@@ -370,15 +370,8 @@
     {
         if (this.IsSemantic) { return; }
 
-<<<<<<< HEAD
-        this._log.LogError("The function is not semantic");
+        this._logger.LogError("The function is not semantic");
         throw new SKException("Invalid operation, the method requires a semantic function");
-=======
-        this._logger.LogError("The function is not semantic");
-        throw new KernelException(
-            KernelException.ErrorCodes.InvalidFunctionType,
-            "Invalid operation, the method requires a semantic function");
->>>>>>> 14d76cc2
     }
 
     private static MethodDetails GetMethodDetails(
