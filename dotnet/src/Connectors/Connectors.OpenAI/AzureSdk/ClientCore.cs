﻿// Copyright (c) Microsoft. All rights reserved.

using System;
using System.Collections.Generic;
using System.Diagnostics;
using System.Diagnostics.Metrics;
using System.Linq;
using System.Net.Http;
using System.Runtime.CompilerServices;
using System.Text;
using System.Text.Json;
using System.Threading;
using System.Threading.Tasks;
using Azure;
using Azure.AI.OpenAI;
using Azure.Core;
using Azure.Core.Pipeline;
using Microsoft.Extensions.Logging;
using Microsoft.Extensions.Logging.Abstractions;
using Microsoft.SemanticKernel.ChatCompletion;
using Microsoft.SemanticKernel.Diagnostics;
using Microsoft.SemanticKernel.Http;

#pragma warning disable CA2208 // Instantiate argument exceptions correctly

namespace Microsoft.SemanticKernel.Connectors.OpenAI;

/// <summary>
/// Base class for AI clients that provides common functionality for interacting with OpenAI services.
/// </summary>
internal abstract class ClientCore
{
    private const string ModelProvider = "openai";
    private const int MaxResultsPerPrompt = 128;

    /// <summary>
    /// The maximum number of auto-invokes that can be in-flight at any given time as part of the current
    /// asynchronous chain of execution.
    /// </summary>
    /// <remarks>
    /// This is a fail-safe mechanism. If someone accidentally manages to set up execution settings in such a way that
    /// auto-invocation is invoked recursively, and in particular where a prompt function is able to auto-invoke itself,
    /// we could end up in an infinite loop. This const is a backstop against that happening. We should never come close
    /// to this limit, but if we do, auto-invoke will be disabled for the current flow in order to prevent runaway execution.
    /// With the current setup, the way this could possibly happen is if a prompt function is configured with built-in
    /// execution settings that opt-in to auto-invocation of everything in the kernel, in which case the invocation of that
    /// prompt function could advertize itself as a candidate for auto-invocation. We don't want to outright block that,
    /// if that's something a developer has asked to do (e.g. it might be invoked with different arguments than its parent
    /// was invoked with), but we do want to limit it. This limit is arbitrary and can be tweaked in the future and/or made
    /// configurable should need arise.
    /// </remarks>
    private const int MaxInflightAutoInvokes = 128;

    /// <summary>Singleton tool used when tool call count drops to 0 but we need to supply tools to keep the service happy.</summary>
    private static readonly ChatCompletionsFunctionToolDefinition s_nonInvocableFunctionTool = new() { Name = "NonInvocableTool" };

    /// <summary>Tracking <see cref="AsyncLocal{Int32}"/> for <see cref="MaxInflightAutoInvokes"/>.</summary>
    private static readonly AsyncLocal<int> s_inflightAutoInvokes = new();

    internal ClientCore(ILogger? logger = null)
    {
        this.Logger = logger ?? NullLogger.Instance;
    }

    /// <summary>
    /// Model Id or Deployment Name
    /// </summary>
    internal string DeploymentOrModelName { get; set; } = string.Empty;

    /// <summary>
    /// OpenAI / Azure OpenAI Client
    /// </summary>
    internal abstract OpenAIClient Client { get; }

    internal Uri? Endpoint { get; set; } = null;

    /// <summary>
    /// Logger instance
    /// </summary>
    internal ILogger Logger { get; set; }

    /// <summary>
    /// Storage for AI service attributes.
    /// </summary>
    internal Dictionary<string, object?> Attributes { get; } = [];

    /// <summary>
    /// Instance of <see cref="Meter"/> for metrics.
    /// </summary>
    private static readonly Meter s_meter = new("Microsoft.SemanticKernel.Connectors.OpenAI");

    /// <summary>
    /// Instance of <see cref="Counter{T}"/> to keep track of the number of prompt tokens used.
    /// </summary>
    private static readonly Counter<int> s_promptTokensCounter =
        s_meter.CreateCounter<int>(
            name: "semantic_kernel.connectors.openai.tokens.prompt",
            unit: "{token}",
            description: "Number of prompt tokens used");

    /// <summary>
    /// Instance of <see cref="Counter{T}"/> to keep track of the number of completion tokens used.
    /// </summary>
    private static readonly Counter<int> s_completionTokensCounter =
        s_meter.CreateCounter<int>(
            name: "semantic_kernel.connectors.openai.tokens.completion",
            unit: "{token}",
            description: "Number of completion tokens used");

    /// <summary>
    /// Instance of <see cref="Counter{T}"/> to keep track of the total number of tokens used.
    /// </summary>
    private static readonly Counter<int> s_totalTokensCounter =
        s_meter.CreateCounter<int>(
            name: "semantic_kernel.connectors.openai.tokens.total",
            unit: "{token}",
            description: "Number of tokens used");

    /// <summary>
    /// Creates completions for the prompt and settings.
    /// </summary>
    /// <param name="prompt">The prompt to complete.</param>
    /// <param name="executionSettings">Execution settings for the completion API.</param>
    /// <param name="kernel">The <see cref="Kernel"/> containing services, plugins, and other state for use throughout the operation.</param>
    /// <param name="cancellationToken">The <see cref="CancellationToken"/> to monitor for cancellation requests. The default is <see cref="CancellationToken.None"/>.</param>
    /// <returns>Completions generated by the remote model</returns>
    internal async Task<IReadOnlyList<TextContent>> GetTextResultsAsync(
        string prompt,
        PromptExecutionSettings? executionSettings,
        Kernel? kernel,
        CancellationToken cancellationToken = default)
    {
        OpenAIPromptExecutionSettings textExecutionSettings = OpenAIPromptExecutionSettings.FromExecutionSettings(executionSettings, OpenAIPromptExecutionSettings.DefaultTextMaxTokens);

        ValidateMaxTokens(textExecutionSettings.MaxTokens);

        var options = CreateCompletionsOptions(prompt, textExecutionSettings, this.DeploymentOrModelName);

        Completions? responseData = null;
        List<TextContent> responseContent;
        using (var activity = ModelDiagnostics.StartCompletionActivity(this.Endpoint, this.DeploymentOrModelName, ModelProvider, prompt, textExecutionSettings))
        {
            try
            {
                responseData = (await RunRequestAsync(() => this.Client.GetCompletionsAsync(options, cancellationToken)).ConfigureAwait(false)).Value;
                if (responseData.Choices.Count == 0)
                {
                    throw new KernelException("Text completions not found");
                }
            }
            catch (Exception ex) when (activity is not null)
            {
                activity.SetError(ex);
                if (responseData != null)
                {
                    // Capture available metadata even if the operation failed.
                    activity
                        .SetResponseId(responseData.Id)
                        .SetPromptTokenUsage(responseData.Usage.PromptTokens)
                        .SetCompletionTokenUsage(responseData.Usage.CompletionTokens);
                }
                throw;
            }

            responseContent = responseData.Choices.Select(choice => new TextContent(choice.Text, this.DeploymentOrModelName, choice, Encoding.UTF8, GetTextChoiceMetadata(responseData, choice))).ToList();
            activity?.SetCompletionResponse(responseContent, responseData.Usage.PromptTokens, responseData.Usage.CompletionTokens);
        }

        this.LogUsage(responseData.Usage);

        return responseContent;
    }

    internal async IAsyncEnumerable<StreamingTextContent> GetStreamingTextContentsAsync(
        string prompt,
        PromptExecutionSettings? executionSettings,
        Kernel? kernel,
        [EnumeratorCancellation] CancellationToken cancellationToken = default)
    {
        OpenAIPromptExecutionSettings textExecutionSettings = OpenAIPromptExecutionSettings.FromExecutionSettings(executionSettings, OpenAIPromptExecutionSettings.DefaultTextMaxTokens);

        ValidateMaxTokens(textExecutionSettings.MaxTokens);

        var options = CreateCompletionsOptions(prompt, textExecutionSettings, this.DeploymentOrModelName);

        using var activity = ModelDiagnostics.StartCompletionActivity(this.Endpoint, this.DeploymentOrModelName, ModelProvider, prompt, textExecutionSettings);

        StreamingResponse<Completions> response;
        try
        {
            response = await RunRequestAsync(() => this.Client.GetCompletionsStreamingAsync(options, cancellationToken)).ConfigureAwait(false);
        }
        catch (Exception ex) when (activity is not null)
        {
            activity.SetError(ex);
            throw;
        }

        var responseEnumerator = response.ConfigureAwait(false).GetAsyncEnumerator();
        List<OpenAIStreamingTextContent>? streamedContents = activity is not null ? [] : null;
        try
        {
            while (true)
            {
                try
                {
                    if (!await responseEnumerator.MoveNextAsync())
                    {
                        break;
                    }
                }
                catch (Exception ex) when (activity is not null)
                {
                    activity.SetError(ex);
                    throw;
                }

                Completions completions = responseEnumerator.Current;
                foreach (Choice choice in completions.Choices)
                {
                    var openAIStreamingTextContent = new OpenAIStreamingTextContent(
                        choice.Text, choice.Index, this.DeploymentOrModelName, choice, GetTextChoiceMetadata(completions, choice));
                    streamedContents?.Add(openAIStreamingTextContent);
                    yield return openAIStreamingTextContent;
                }
            }
        }
        finally
        {
            activity?.EndStreaming(streamedContents);
            await responseEnumerator.DisposeAsync();
        }
    }

    private static Dictionary<string, object?> GetTextChoiceMetadata(Completions completions, Choice choice)
    {
        return new Dictionary<string, object?>(8)
        {
            { nameof(completions.Id), completions.Id },
            { nameof(completions.Created), completions.Created },
            { nameof(completions.PromptFilterResults), completions.PromptFilterResults },
            { nameof(completions.Usage), completions.Usage },
            { nameof(choice.ContentFilterResults), choice.ContentFilterResults },

            // Serialization of this struct behaves as an empty object {}, need to cast to string to avoid it.
            { nameof(choice.FinishReason), choice.FinishReason?.ToString() },

            { nameof(choice.LogProbabilityModel), choice.LogProbabilityModel },
            { nameof(choice.Index), choice.Index },
        };
    }

    private static Dictionary<string, object?> GetChatChoiceMetadata(ChatCompletions completions, ChatChoice chatChoice)
    {
        return new Dictionary<string, object?>(12)
        {
            { nameof(completions.Id), completions.Id },
            { nameof(completions.Created), completions.Created },
            { nameof(completions.PromptFilterResults), completions.PromptFilterResults },
            { nameof(completions.SystemFingerprint), completions.SystemFingerprint },
            { nameof(completions.Usage), completions.Usage },
            { nameof(chatChoice.ContentFilterResults), chatChoice.ContentFilterResults },

            // Serialization of this struct behaves as an empty object {}, need to cast to string to avoid it.
            { nameof(chatChoice.FinishReason), chatChoice.FinishReason?.ToString() },

            { nameof(chatChoice.FinishDetails), chatChoice.FinishDetails },
            { nameof(chatChoice.LogProbabilityInfo), chatChoice.LogProbabilityInfo },
            { nameof(chatChoice.Index), chatChoice.Index },
            { nameof(chatChoice.Enhancements), chatChoice.Enhancements },
        };
    }

    private static Dictionary<string, object?> GetResponseMetadata(StreamingChatCompletionsUpdate completions)
    {
        return new Dictionary<string, object?>(4)
        {
            { nameof(completions.Id), completions.Id },
            { nameof(completions.Created), completions.Created },
            { nameof(completions.SystemFingerprint), completions.SystemFingerprint },

            // Serialization of this struct behaves as an empty object {}, need to cast to string to avoid it.
            { nameof(completions.FinishReason), completions.FinishReason?.ToString() },
        };
    }

    private static Dictionary<string, object?> GetResponseMetadata(AudioTranscription audioTranscription)
    {
        return new Dictionary<string, object?>(3)
        {
            { nameof(audioTranscription.Language), audioTranscription.Language },
            { nameof(audioTranscription.Duration), audioTranscription.Duration },
            { nameof(audioTranscription.Segments), audioTranscription.Segments }
        };
    }

    /// <summary>
    /// Generates an embedding from the given <paramref name="data"/>.
    /// </summary>
    /// <param name="data">List of strings to generate embeddings for</param>
    /// <param name="kernel">The <see cref="Kernel"/> containing services, plugins, and other state for use throughout the operation.</param>
    /// <param name="dimensions">The number of dimensions the resulting output embeddings should have. Only supported in "text-embedding-3" and later models.</param>
    /// <param name="cancellationToken">The <see cref="CancellationToken"/> to monitor for cancellation requests. The default is <see cref="CancellationToken.None"/>.</param>
    /// <returns>List of embeddings</returns>
    internal async Task<IList<ReadOnlyMemory<float>>> GetEmbeddingsAsync(
        IList<string> data,
        Kernel? kernel,
        int? dimensions,
        CancellationToken cancellationToken)
    {
        var result = new List<ReadOnlyMemory<float>>(data.Count);

        if (data.Count > 0)
        {
            var embeddingsOptions = new EmbeddingsOptions(this.DeploymentOrModelName, data)
            {
                Dimensions = dimensions
            };

            var response = await RunRequestAsync(() => this.Client.GetEmbeddingsAsync(embeddingsOptions, cancellationToken)).ConfigureAwait(false);
            var embeddings = response.Value.Data;

            if (embeddings.Count != data.Count)
            {
                throw new KernelException($"Expected {data.Count} text embedding(s), but received {embeddings.Count}");
            }

            for (var i = 0; i < embeddings.Count; i++)
            {
                result.Add(embeddings[i].Embedding);
            }
        }

        return result;
    }

    internal async Task<IReadOnlyList<TextContent>> GetTextContentFromAudioAsync(
        AudioContent content,
        PromptExecutionSettings? executionSettings,
        CancellationToken cancellationToken)
    {
        Verify.NotNull(content.Data);
        var audioData = content.Data.Value;
        if (audioData.IsEmpty)
        {
            throw new ArgumentException("Audio data cannot be empty", nameof(content));
        }

        OpenAIAudioToTextExecutionSettings? audioExecutionSettings = OpenAIAudioToTextExecutionSettings.FromExecutionSettings(executionSettings);

        Verify.ValidFilename(audioExecutionSettings?.Filename);

        var audioOptions = new AudioTranscriptionOptions
        {
            AudioData = BinaryData.FromBytes(audioData),
            DeploymentName = this.DeploymentOrModelName,
            Filename = audioExecutionSettings.Filename,
            Language = audioExecutionSettings.Language,
            Prompt = audioExecutionSettings.Prompt,
            ResponseFormat = audioExecutionSettings.ResponseFormat,
            Temperature = audioExecutionSettings.Temperature
        };

        AudioTranscription responseData = (await RunRequestAsync(() => this.Client.GetAudioTranscriptionAsync(audioOptions, cancellationToken)).ConfigureAwait(false)).Value;

        return [new(responseData.Text, this.DeploymentOrModelName, metadata: GetResponseMetadata(responseData))];
    }

    /// <summary>
    /// Generate a new chat message
    /// </summary>
    /// <param name="chat">Chat history</param>
    /// <param name="executionSettings">Execution settings for the completion API.</param>
    /// <param name="kernel">The <see cref="Kernel"/> containing services, plugins, and other state for use throughout the operation.</param>
    /// <param name="cancellationToken">Async cancellation token</param>
    /// <returns>Generated chat message in string format</returns>
    internal async Task<IReadOnlyList<ChatMessageContent>> GetChatMessageContentsAsync(
        ChatHistory chat,
        PromptExecutionSettings? executionSettings,
        Kernel? kernel,
        CancellationToken cancellationToken = default)
    {
        Verify.NotNull(chat);

        // Convert the incoming execution settings to OpenAI settings.
        OpenAIPromptExecutionSettings chatExecutionSettings = OpenAIPromptExecutionSettings.FromExecutionSettings(executionSettings);
        bool autoInvoke = kernel is not null && chatExecutionSettings.ToolCallBehavior?.MaximumAutoInvokeAttempts > 0 && s_inflightAutoInvokes.Value < MaxInflightAutoInvokes;
        ValidateMaxTokens(chatExecutionSettings.MaxTokens);
        ValidateAutoInvoke(autoInvoke, chatExecutionSettings.ResultsPerPrompt);

        // Create the Azure SDK ChatCompletionOptions instance from all available information.
        var chatOptions = this.CreateChatCompletionsOptions(chatExecutionSettings, chat, kernel, this.DeploymentOrModelName);

        for (int requestIndex = 1; ; requestIndex++)
        {
            // Make the request.
            ChatCompletions? responseData = null;
            List<OpenAIChatMessageContent> responseContent;
            using (var activity = ModelDiagnostics.StartCompletionActivity(this.Endpoint, this.DeploymentOrModelName, ModelProvider, chat, chatExecutionSettings))
            {
                try
                {
                    responseData = (await RunRequestAsync(() => this.Client.GetChatCompletionsAsync(chatOptions, cancellationToken)).ConfigureAwait(false)).Value;
                    this.LogUsage(responseData.Usage);
                    if (responseData.Choices.Count == 0)
                    {
                        throw new KernelException("Chat completions not found");
                    }
                }
                catch (Exception ex) when (activity is not null)
                {
                    activity.SetError(ex);
                    if (responseData != null)
                    {
                        // Capture available metadata even if the operation failed.
                        activity
                            .SetResponseId(responseData.Id)
                            .SetPromptTokenUsage(responseData.Usage.PromptTokens)
                            .SetCompletionTokenUsage(responseData.Usage.CompletionTokens);
                    }
                    throw;
                }

                responseContent = responseData.Choices.Select(chatChoice => this.GetChatMessage(chatChoice, responseData)).ToList();
                activity?.SetCompletionResponse(responseContent, responseData.Usage.PromptTokens, responseData.Usage.CompletionTokens);
            }

            // If we don't want to attempt to invoke any functions, just return the result.
            // Or if we are auto-invoking but we somehow end up with other than 1 choice even though only 1 was requested, similarly bail.
            if (!autoInvoke || responseData.Choices.Count != 1)
            {
                return responseContent;
            }

            Debug.Assert(kernel is not null);

            // Get our single result and extract the function call information. If this isn't a function call, or if it is
            // but we're unable to find the function or extract the relevant information, just return the single result.
            // Note that we don't check the FinishReason and instead check whether there are any tool calls, as the service
            // may return a FinishReason of "stop" even if there are tool calls to be made, in particular if a required tool
            // is specified.
            ChatChoice resultChoice = responseData.Choices[0];
            OpenAIChatMessageContent result = this.GetChatMessage(resultChoice, responseData);
            if (result.ToolCalls.Count == 0)
            {
                return [result];
            }

            if (this.Logger.IsEnabled(LogLevel.Debug))
            {
                this.Logger.LogDebug("Tool requests: {Requests}", result.ToolCalls.Count);
            }
            if (this.Logger.IsEnabled(LogLevel.Trace))
            {
                this.Logger.LogTrace("Function call requests: {Requests}", string.Join(", ", result.ToolCalls.OfType<ChatCompletionsFunctionToolCall>().Select(ftc => $"{ftc.Name}({ftc.Arguments})")));
            }

            // Add the original assistant message to the chatOptions; this is required for the service
            // to understand the tool call responses. Also add the result message to the caller's chat
            // history: if they don't want it, they can remove it, but this makes the data available,
            // including metadata like usage.
            chatOptions.Messages.Add(GetRequestMessage(resultChoice.Message));
            chat.Add(result);

            // We must send back a response for every tool call, regardless of whether we successfully executed it or not.
            // If we successfully execute it, we'll add the result. If we don't, we'll add an error.
            for (int toolCallIndex = 0; toolCallIndex < result.ToolCalls.Count; toolCallIndex++)
            {
                ChatCompletionsToolCall toolCall = result.ToolCalls[toolCallIndex];

                // We currently only know about function tool calls. If it's anything else, we'll respond with an error.
                if (toolCall is not ChatCompletionsFunctionToolCall functionToolCall)
                {
                    AddResponseMessage(chatOptions, chat, result: null, "Error: Tool call was not a function call.", toolCall, this.Logger);
                    continue;
                }

                // Parse the function call arguments.
                OpenAIFunctionToolCall? openAIFunctionToolCall;
                try
                {
                    openAIFunctionToolCall = new(functionToolCall);
                }
                catch (JsonException)
                {
                    AddResponseMessage(chatOptions, chat, result: null, "Error: Function call arguments were invalid JSON.", toolCall, this.Logger);
                    continue;
                }

                // Make sure the requested function is one we requested. If we're permitting any kernel function to be invoked,
                // then we don't need to check this, as it'll be handled when we look up the function in the kernel to be able
                // to invoke it. If we're permitting only a specific list of functions, though, then we need to explicitly check.
                if (chatExecutionSettings.ToolCallBehavior?.AllowAnyRequestedKernelFunction is not true &&
                    !IsRequestableTool(chatOptions, openAIFunctionToolCall))
                {
                    AddResponseMessage(chatOptions, chat, result: null, "Error: Function call request for a function that wasn't defined.", toolCall, this.Logger);
                    continue;
                }

                // Find the function in the kernel and populate the arguments.
                if (!kernel!.Plugins.TryGetFunctionAndArguments(openAIFunctionToolCall, out KernelFunction? function, out KernelArguments? functionArgs))
                {
                    AddResponseMessage(chatOptions, chat, result: null, "Error: Requested function could not be found.", toolCall, this.Logger);
                    continue;
                }

                // Now, invoke the function, and add the resulting tool call message to the chat options.
                FunctionResult functionResult = new(function) { Culture = kernel.Culture };
                AutoFunctionInvocationContext invocationContext = new(kernel, function, functionResult, chat)
                {
                    Arguments = functionArgs,
                    RequestSequenceIndex = requestIndex - 1,
                    FunctionSequenceIndex = toolCallIndex,
                    FunctionCount = result.ToolCalls.Count
                };

                s_inflightAutoInvokes.Value++;
                try
                {
                    invocationContext = await OnAutoFunctionInvocationAsync(kernel, invocationContext, async (context) =>
                    {
                        // Check if filter requested termination.
                        if (context.Terminate)
                        {
                            return;
                        }

                        // Note that we explicitly do not use executionSettings here; those pertain to the all-up operation and not necessarily to any
                        // further calls made as part of this function invocation. In particular, we must not use function calling settings naively here,
                        // as the called function could in turn telling the model about itself as a possible candidate for invocation.
                        context.Result = await function.InvokeAsync(kernel, invocationContext.Arguments, cancellationToken: cancellationToken).ConfigureAwait(false);
                    }).ConfigureAwait(false);
                }
#pragma warning disable CA1031 // Do not catch general exception types
                catch (Exception e)
#pragma warning restore CA1031 // Do not catch general exception types
                {
                    AddResponseMessage(chatOptions, chat, null, $"Error: Exception while invoking function. {e.Message}", toolCall, this.Logger);
                    continue;
                }
                finally
                {
                    s_inflightAutoInvokes.Value--;
                }

                // Apply any changes from the auto function invocation filters context to final result.
                functionResult = invocationContext.Result;

                object functionResultValue = functionResult.GetValue<object>() ?? string.Empty;
                var stringResult = ProcessFunctionResult(functionResultValue, chatExecutionSettings.ToolCallBehavior);

                AddResponseMessage(chatOptions, chat, stringResult, errorMessage: null, functionToolCall, this.Logger);

                // If filter requested termination, returning latest function result.
                if (invocationContext.Terminate)
                {
                    if (this.Logger.IsEnabled(LogLevel.Debug))
                    {
                        this.Logger.LogDebug("Filter requested termination of automatic function invocation.");
                    }

                    return [chat.Last()];
                }
            }

            // Update tool use information for the next go-around based on having completed another iteration.
            Debug.Assert(chatExecutionSettings.ToolCallBehavior is not null);

            // Set the tool choice to none. If we end up wanting to use tools, we'll reset it to the desired value.
            chatOptions.ToolChoice = ChatCompletionsToolChoice.None;
            chatOptions.Tools.Clear();

            if (requestIndex >= chatExecutionSettings.ToolCallBehavior!.MaximumUseAttempts)
            {
                // Don't add any tools as we've reached the maximum attempts limit.
                if (this.Logger.IsEnabled(LogLevel.Debug))
                {
                    this.Logger.LogDebug("Maximum use ({MaximumUse}) reached; removing the tool.", chatExecutionSettings.ToolCallBehavior!.MaximumUseAttempts);
                }
            }
            else
            {
                // Regenerate the tool list as necessary. The invocation of the function(s) could have augmented
                // what functions are available in the kernel.
                chatExecutionSettings.ToolCallBehavior.ConfigureOptions(kernel, chatOptions);
            }

            // Having already sent tools and with tool call information in history, the service can become unhappy ("[] is too short - 'tools'")
            // if we don't send any tools in subsequent requests, even if we say not to use any.
            if (chatOptions.ToolChoice == ChatCompletionsToolChoice.None)
            {
                Debug.Assert(chatOptions.Tools.Count == 0);
                chatOptions.Tools.Add(s_nonInvocableFunctionTool);
            }

            // Disable auto invocation if we've exceeded the allowed limit.
            if (requestIndex >= chatExecutionSettings.ToolCallBehavior!.MaximumAutoInvokeAttempts)
            {
                autoInvoke = false;
                if (this.Logger.IsEnabled(LogLevel.Debug))
                {
                    this.Logger.LogDebug("Maximum auto-invoke ({MaximumAutoInvoke}) reached.", chatExecutionSettings.ToolCallBehavior!.MaximumAutoInvokeAttempts);
                }
            }
        }
    }

    internal async IAsyncEnumerable<OpenAIStreamingChatMessageContent> GetStreamingChatMessageContentsAsync(
        ChatHistory chat,
        PromptExecutionSettings? executionSettings,
        Kernel? kernel,
        [EnumeratorCancellation] CancellationToken cancellationToken = default)
    {
        Verify.NotNull(chat);

        OpenAIPromptExecutionSettings chatExecutionSettings = OpenAIPromptExecutionSettings.FromExecutionSettings(executionSettings);

        ValidateMaxTokens(chatExecutionSettings.MaxTokens);

        bool autoInvoke = kernel is not null && chatExecutionSettings.ToolCallBehavior?.MaximumAutoInvokeAttempts > 0 && s_inflightAutoInvokes.Value < MaxInflightAutoInvokes;
        ValidateAutoInvoke(autoInvoke, chatExecutionSettings.ResultsPerPrompt);

        var chatOptions = this.CreateChatCompletionsOptions(chatExecutionSettings, chat, kernel, this.DeploymentOrModelName);

        StringBuilder? contentBuilder = null;
        Dictionary<int, string>? toolCallIdsByIndex = null;
        Dictionary<int, string>? functionNamesByIndex = null;
        Dictionary<int, StringBuilder>? functionArgumentBuildersByIndex = null;

        for (int requestIndex = 1; ; requestIndex++)
        {
            // Reset state
            contentBuilder?.Clear();
            toolCallIdsByIndex?.Clear();
            functionNamesByIndex?.Clear();
            functionArgumentBuildersByIndex?.Clear();

            // Stream the response.
            IReadOnlyDictionary<string, object?>? metadata = null;
            string? streamedName = null;
            ChatRole? streamedRole = default;
            CompletionsFinishReason finishReason = default;
            ChatCompletionsFunctionToolCall[]? toolCalls = null;
            FunctionCallContent[]? functionCallContents = null;

            using (var activity = ModelDiagnostics.StartCompletionActivity(this.Endpoint, this.DeploymentOrModelName, ModelProvider, chat, chatExecutionSettings))
            {
                // Make the request.
                StreamingResponse<StreamingChatCompletionsUpdate> response;
                try
                {
                    response = await RunRequestAsync(() => this.Client.GetChatCompletionsStreamingAsync(chatOptions, cancellationToken)).ConfigureAwait(false);
                }
                catch (Exception ex) when (activity is not null)
                {
                    activity.SetError(ex);
                    throw;
                }

                var responseEnumerator = response.ConfigureAwait(false).GetAsyncEnumerator();
                List<OpenAIStreamingChatMessageContent>? streamedContents = activity is not null ? [] : null;
                try
                {
                    while (true)
                    {
                        try
                        {
                            if (!await responseEnumerator.MoveNextAsync())
                            {
                                break;
                            }
                        }
                        catch (Exception ex) when (activity is not null)
                        {
                            activity.SetError(ex);
                            throw;
                        }

                        StreamingChatCompletionsUpdate update = responseEnumerator.Current;
                        metadata = GetResponseMetadata(update);
                        streamedRole ??= update.Role;
                        streamedName ??= update.AuthorName;
                        finishReason = update.FinishReason ?? default;

                        // If we're intending to invoke function calls, we need to consume that function call information.
                        if (autoInvoke)
                        {
                            if (update.ContentUpdate is { Length: > 0 } contentUpdate)
                            {
                                (contentBuilder ??= new()).Append(contentUpdate);
                            }

                            OpenAIFunctionToolCall.TrackStreamingToolingUpdate(update.ToolCallUpdate, ref toolCallIdsByIndex, ref functionNamesByIndex, ref functionArgumentBuildersByIndex);
                        }

                        AuthorRole? role = null;
                        if (streamedRole.HasValue)
                        {
                            role = new AuthorRole(streamedRole.Value.ToString());
                        }

<<<<<<< HEAD
                        OpenAIStreamingChatMessageContent openAIStreamingChatMessageContent = new(update, update.ChoiceIndex ?? 0, this.DeploymentOrModelName, metadata) { AuthorName = streamedName, Role = role, };
=======
                        OpenAIStreamingChatMessageContent openAIStreamingChatMessageContent =
                            new(update, update.ChoiceIndex ?? 0, this.DeploymentOrModelName, metadata)
                            {
                                AuthorName = streamedName,
                                Role = role,
                            };
>>>>>>> 8f0a402c

                        if (update.ToolCallUpdate is StreamingFunctionToolCallUpdate functionCallUpdate)
                        {
                            openAIStreamingChatMessageContent.Items.Add(
                                new StreamingFunctionCallUpdateContent(
                                    callId: functionCallUpdate.Id,
                                    name: functionCallUpdate.Name,
                                    arguments: functionCallUpdate.ArgumentsUpdate,
                                    functionCallIndex: functionCallUpdate.ToolCallIndex));
                        }

                        streamedContents?.Add(openAIStreamingChatMessageContent);
                        yield return openAIStreamingChatMessageContent;
                    }

                    // Translate all entries into ChatCompletionsFunctionToolCall instances.
                    toolCalls = OpenAIFunctionToolCall.ConvertToolCallUpdatesToChatCompletionsFunctionToolCalls(
                        ref toolCallIdsByIndex, ref functionNamesByIndex, ref functionArgumentBuildersByIndex);

                    // Translate all entries into FunctionCallContent instances for diagnostics purposes.
                    functionCallContents = this.GetFunctionCallContents(toolCalls).ToArray();
                }
                finally
                {
                    activity?.EndStreaming(streamedContents, ModelDiagnostics.IsSensitiveEventsEnabled() ? functionCallContents : null);
                    await responseEnumerator.DisposeAsync();
                }
            }

            // If we don't have a function to invoke, we're done.
            // Note that we don't check the FinishReason and instead check whether there are any tool calls, as the service
            // may return a FinishReason of "stop" even if there are tool calls to be made, in particular if a required tool
            // is specified.
            if (!autoInvoke ||
                toolCallIdsByIndex is not { Count: > 0 })
            {
                yield break;
            }

            // Get any response content that was streamed.
            string content = contentBuilder?.ToString() ?? string.Empty;

            // Log the requests
            if (this.Logger.IsEnabled(LogLevel.Trace))
            {
                this.Logger.LogTrace("Function call requests: {Requests}", string.Join(", ", toolCalls.Select(fcr => $"{fcr.Name}({fcr.Arguments})")));
            }
            else if (this.Logger.IsEnabled(LogLevel.Debug))
            {
                this.Logger.LogDebug("Function call requests: {Requests}", toolCalls.Length);
            }

            // Add the original assistant message to the chatOptions; this is required for the service
            // to understand the tool call responses.
            chatOptions.Messages.Add(GetRequestMessage(streamedRole ?? default, content, streamedName, toolCalls));
            chat.Add(this.GetChatMessage(streamedRole ?? default, content, toolCalls, functionCallContents, metadata, streamedName));

            // Respond to each tooling request.
            for (int toolCallIndex = 0; toolCallIndex < toolCalls.Length; toolCallIndex++)
            {
                ChatCompletionsFunctionToolCall toolCall = toolCalls[toolCallIndex];

                // We currently only know about function tool calls. If it's anything else, we'll respond with an error.
                if (string.IsNullOrEmpty(toolCall.Name))
                {
                    AddResponseMessage(chatOptions, chat, result: null, "Error: Tool call was not a function call.", toolCall, this.Logger);
                    continue;
                }

                // Parse the function call arguments.
                OpenAIFunctionToolCall? openAIFunctionToolCall;
                try
                {
                    openAIFunctionToolCall = new(toolCall);
                }
                catch (JsonException)
                {
                    AddResponseMessage(chatOptions, chat, result: null, "Error: Function call arguments were invalid JSON.", toolCall, this.Logger);
                    continue;
                }

                // Make sure the requested function is one we requested. If we're permitting any kernel function to be invoked,
                // then we don't need to check this, as it'll be handled when we look up the function in the kernel to be able
                // to invoke it. If we're permitting only a specific list of functions, though, then we need to explicitly check.
                if (chatExecutionSettings.ToolCallBehavior?.AllowAnyRequestedKernelFunction is not true &&
                    !IsRequestableTool(chatOptions, openAIFunctionToolCall))
                {
                    AddResponseMessage(chatOptions, chat, result: null, "Error: Function call request for a function that wasn't defined.", toolCall, this.Logger);
                    continue;
                }

                // Find the function in the kernel and populate the arguments.
                if (!kernel!.Plugins.TryGetFunctionAndArguments(openAIFunctionToolCall, out KernelFunction? function, out KernelArguments? functionArgs))
                {
                    AddResponseMessage(chatOptions, chat, result: null, "Error: Requested function could not be found.", toolCall, this.Logger);
                    continue;
                }

                // Now, invoke the function, and add the resulting tool call message to the chat options.
                FunctionResult functionResult = new(function) { Culture = kernel.Culture };
                AutoFunctionInvocationContext invocationContext = new(kernel, function, functionResult, chat)
                {
                    Arguments = functionArgs,
                    RequestSequenceIndex = requestIndex - 1,
                    FunctionSequenceIndex = toolCallIndex,
                    FunctionCount = toolCalls.Length
                };

                s_inflightAutoInvokes.Value++;
                try
                {
                    invocationContext = await OnAutoFunctionInvocationAsync(kernel, invocationContext, async (context) =>
                    {
                        // Check if filter requested termination.
                        if (context.Terminate)
                        {
                            return;
                        }

                        // Note that we explicitly do not use executionSettings here; those pertain to the all-up operation and not necessarily to any
                        // further calls made as part of this function invocation. In particular, we must not use function calling settings naively here,
                        // as the called function could in turn telling the model about itself as a possible candidate for invocation.
                        context.Result = await function.InvokeAsync(kernel, invocationContext.Arguments, cancellationToken: cancellationToken).ConfigureAwait(false);
                    }).ConfigureAwait(false);
                }
#pragma warning disable CA1031 // Do not catch general exception types
                catch (Exception e)
#pragma warning restore CA1031 // Do not catch general exception types
                {
                    AddResponseMessage(chatOptions, chat, result: null, $"Error: Exception while invoking function. {e.Message}", toolCall, this.Logger);
                    continue;
                }
                finally
                {
                    s_inflightAutoInvokes.Value--;
                }

                // Apply any changes from the auto function invocation filters context to final result.
                functionResult = invocationContext.Result;

                object functionResultValue = functionResult.GetValue<object>() ?? string.Empty;
                var stringResult = ProcessFunctionResult(functionResultValue, chatExecutionSettings.ToolCallBehavior);

                AddResponseMessage(chatOptions, chat, stringResult, errorMessage: null, toolCall, this.Logger);

                // If filter requested termination, returning latest function result and breaking request iteration loop.
                if (invocationContext.Terminate)
                {
                    if (this.Logger.IsEnabled(LogLevel.Debug))
                    {
                        this.Logger.LogDebug("Filter requested termination of automatic function invocation.");
                    }

                    var lastChatMessage = chat.Last();

                    yield return new OpenAIStreamingChatMessageContent(lastChatMessage.Role, lastChatMessage.Content);
                    yield break;
                }
            }

            // Update tool use information for the next go-around based on having completed another iteration.
            Debug.Assert(chatExecutionSettings.ToolCallBehavior is not null);

            // Set the tool choice to none. If we end up wanting to use tools, we'll reset it to the desired value.
            chatOptions.ToolChoice = ChatCompletionsToolChoice.None;
            chatOptions.Tools.Clear();

            if (requestIndex >= chatExecutionSettings.ToolCallBehavior!.MaximumUseAttempts)
            {
                // Don't add any tools as we've reached the maximum attempts limit.
                if (this.Logger.IsEnabled(LogLevel.Debug))
                {
                    this.Logger.LogDebug("Maximum use ({MaximumUse}) reached; removing the tool.", chatExecutionSettings.ToolCallBehavior!.MaximumUseAttempts);
                }
            }
            else
            {
                // Regenerate the tool list as necessary. The invocation of the function(s) could have augmented
                // what functions are available in the kernel.
                chatExecutionSettings.ToolCallBehavior.ConfigureOptions(kernel, chatOptions);
            }

            // Having already sent tools and with tool call information in history, the service can become unhappy ("[] is too short - 'tools'")
            // if we don't send any tools in subsequent requests, even if we say not to use any.
            if (chatOptions.ToolChoice == ChatCompletionsToolChoice.None)
            {
                Debug.Assert(chatOptions.Tools.Count == 0);
                chatOptions.Tools.Add(s_nonInvocableFunctionTool);
            }

            // Disable auto invocation if we've exceeded the allowed limit.
            if (requestIndex >= chatExecutionSettings.ToolCallBehavior!.MaximumAutoInvokeAttempts)
            {
                autoInvoke = false;
                if (this.Logger.IsEnabled(LogLevel.Debug))
                {
                    this.Logger.LogDebug("Maximum auto-invoke ({MaximumAutoInvoke}) reached.", chatExecutionSettings.ToolCallBehavior!.MaximumAutoInvokeAttempts);
                }
            }
        }
    }

    /// <summary>Checks if a tool call is for a function that was defined.</summary>
    private static bool IsRequestableTool(ChatCompletionsOptions options, OpenAIFunctionToolCall ftc)
    {
        IList<ChatCompletionsToolDefinition> tools = options.Tools;
        for (int i = 0; i < tools.Count; i++)
        {
            if (tools[i] is ChatCompletionsFunctionToolDefinition def &&
                string.Equals(def.Name, ftc.FullyQualifiedName, StringComparison.OrdinalIgnoreCase))
            {
                return true;
            }
        }

        return false;
    }

    internal async IAsyncEnumerable<StreamingTextContent> GetChatAsTextStreamingContentsAsync(
        string prompt,
        PromptExecutionSettings? executionSettings,
        Kernel? kernel,
        [EnumeratorCancellation] CancellationToken cancellationToken = default)
    {
        OpenAIPromptExecutionSettings chatSettings = OpenAIPromptExecutionSettings.FromExecutionSettings(executionSettings);
        ChatHistory chat = CreateNewChat(prompt, chatSettings);

        await foreach (var chatUpdate in this.GetStreamingChatMessageContentsAsync(chat, executionSettings, kernel, cancellationToken).ConfigureAwait(false))
        {
            yield return new StreamingTextContent(chatUpdate.Content, chatUpdate.ChoiceIndex, chatUpdate.ModelId, chatUpdate, Encoding.UTF8, chatUpdate.Metadata);
        }
    }

    internal async Task<IReadOnlyList<TextContent>> GetChatAsTextContentsAsync(
        string text,
        PromptExecutionSettings? executionSettings,
        Kernel? kernel,
        CancellationToken cancellationToken = default)
    {
        OpenAIPromptExecutionSettings chatSettings = OpenAIPromptExecutionSettings.FromExecutionSettings(executionSettings);

        ChatHistory chat = CreateNewChat(text, chatSettings);
        return (await this.GetChatMessageContentsAsync(chat, chatSettings, kernel, cancellationToken).ConfigureAwait(false))
            .Select(chat => new TextContent(chat.Content, chat.ModelId, chat.Content, Encoding.UTF8, chat.Metadata))
            .ToList();
    }

    internal void AddAttribute(string key, string? value)
    {
        if (!string.IsNullOrEmpty(value))
        {
            this.Attributes.Add(key, value);
        }
    }

    /// <summary>Gets options to use for an OpenAIClient</summary>
    /// <param name="httpClient">Custom <see cref="HttpClient"/> for HTTP requests.</param>
    /// <param name="serviceVersion">Optional API version.</param>
    /// <returns>An instance of <see cref="OpenAIClientOptions"/>.</returns>
    internal static OpenAIClientOptions GetOpenAIClientOptions(HttpClient? httpClient, OpenAIClientOptions.ServiceVersion? serviceVersion = null)
    {
        OpenAIClientOptions options = serviceVersion is not null ?
            new(serviceVersion.Value) :
            new();

        options.Diagnostics.ApplicationId = HttpHeaderConstant.Values.UserAgent;
        options.AddPolicy(new AddHeaderRequestPolicy(HttpHeaderConstant.Names.SemanticKernelVersion, HttpHeaderConstant.Values.GetAssemblyVersion(typeof(ClientCore))), HttpPipelinePosition.PerCall);

        if (httpClient is not null)
        {
            options.Transport = new HttpClientTransport(httpClient);
            options.RetryPolicy = new RetryPolicy(maxRetries: 0); // Disable Azure SDK retry policy if and only if a custom HttpClient is provided.
            options.Retry.NetworkTimeout = Timeout.InfiniteTimeSpan; // Disable Azure SDK default timeout
        }

        return options;
    }

    /// <summary>
    /// Create a new empty chat instance
    /// </summary>
    /// <param name="text">Optional chat instructions for the AI service</param>
    /// <param name="executionSettings">Execution settings</param>
    /// <returns>Chat object</returns>
    private static ChatHistory CreateNewChat(string? text = null, OpenAIPromptExecutionSettings? executionSettings = null)
    {
        var chat = new ChatHistory();

        // If settings is not provided, create a new chat with the text as the system prompt
        AuthorRole textRole = AuthorRole.System;

        if (!string.IsNullOrWhiteSpace(executionSettings?.ChatSystemPrompt))
        {
            chat.AddSystemMessage(executionSettings!.ChatSystemPrompt!);
            textRole = AuthorRole.User;
        }

        if (!string.IsNullOrWhiteSpace(text))
        {
            chat.AddMessage(textRole, text!);
        }

        return chat;
    }

    private static CompletionsOptions CreateCompletionsOptions(string text, OpenAIPromptExecutionSettings executionSettings, string deploymentOrModelName)
    {
        if (executionSettings.ResultsPerPrompt is < 1 or > MaxResultsPerPrompt)
        {
            throw new ArgumentOutOfRangeException($"{nameof(executionSettings)}.{nameof(executionSettings.ResultsPerPrompt)}", executionSettings.ResultsPerPrompt, $"The value must be in range between 1 and {MaxResultsPerPrompt}, inclusive.");
        }

        var options = new CompletionsOptions
        {
            Prompts = { text.Replace("\r\n", "\n") }, // normalize line endings
            MaxTokens = executionSettings.MaxTokens,
            Temperature = (float?)executionSettings.Temperature,
            NucleusSamplingFactor = (float?)executionSettings.TopP,
            FrequencyPenalty = (float?)executionSettings.FrequencyPenalty,
            PresencePenalty = (float?)executionSettings.PresencePenalty,
            Echo = false,
            ChoicesPerPrompt = executionSettings.ResultsPerPrompt,
            GenerationSampleCount = executionSettings.ResultsPerPrompt,
            LogProbabilityCount = executionSettings.TopLogprobs,
            User = executionSettings.User,
            DeploymentName = deploymentOrModelName
        };

        if (executionSettings.TokenSelectionBiases is not null)
        {
            foreach (var keyValue in executionSettings.TokenSelectionBiases)
            {
                options.TokenSelectionBiases.Add(keyValue.Key, keyValue.Value);
            }
        }

        if (executionSettings.StopSequences is { Count: > 0 })
        {
            foreach (var s in executionSettings.StopSequences)
            {
                options.StopSequences.Add(s);
            }
        }

        return options;
    }

    private ChatCompletionsOptions CreateChatCompletionsOptions(
        OpenAIPromptExecutionSettings executionSettings,
        ChatHistory chatHistory,
        Kernel? kernel,
        string deploymentOrModelName)
    {
        if (executionSettings.ResultsPerPrompt is < 1 or > MaxResultsPerPrompt)
        {
            throw new ArgumentOutOfRangeException($"{nameof(executionSettings)}.{nameof(executionSettings.ResultsPerPrompt)}", executionSettings.ResultsPerPrompt, $"The value must be in range between 1 and {MaxResultsPerPrompt}, inclusive.");
        }

        if (this.Logger.IsEnabled(LogLevel.Trace))
        {
            this.Logger.LogTrace("ChatHistory: {ChatHistory}, Settings: {Settings}",
                JsonSerializer.Serialize(chatHistory),
                JsonSerializer.Serialize(executionSettings));
        }

        var options = new ChatCompletionsOptions
        {
            MaxTokens = executionSettings.MaxTokens,
            Temperature = (float?)executionSettings.Temperature,
            NucleusSamplingFactor = (float?)executionSettings.TopP,
            FrequencyPenalty = (float?)executionSettings.FrequencyPenalty,
            PresencePenalty = (float?)executionSettings.PresencePenalty,
            ChoiceCount = executionSettings.ResultsPerPrompt,
            DeploymentName = deploymentOrModelName,
            Seed = executionSettings.Seed,
            User = executionSettings.User,
            LogProbabilitiesPerToken = executionSettings.TopLogprobs,
            EnableLogProbabilities = executionSettings.Logprobs,
            AzureExtensionsOptions = executionSettings.AzureChatExtensionsOptions
        };

        switch (executionSettings.ResponseFormat)
        {
            case ChatCompletionsResponseFormat formatObject:
                // If the response format is an Azure SDK ChatCompletionsResponseFormat, just pass it along.
                options.ResponseFormat = formatObject;
                break;

            case string formatString:
                // If the response format is a string, map the ones we know about, and ignore the rest.
                switch (formatString)
                {
                    case "json_object":
                        options.ResponseFormat = ChatCompletionsResponseFormat.JsonObject;
                        break;

                    case "text":
                        options.ResponseFormat = ChatCompletionsResponseFormat.Text;
                        break;
                }
                break;

            case JsonElement formatElement:
                // This is a workaround for a type mismatch when deserializing a JSON into an object? type property.
                // Handling only string formatElement.
                if (formatElement.ValueKind == JsonValueKind.String)
                {
                    string formatString = formatElement.GetString() ?? "";
                    switch (formatString)
                    {
                        case "json_object":
                            options.ResponseFormat = ChatCompletionsResponseFormat.JsonObject;
                            break;

                        case "text":
                            options.ResponseFormat = ChatCompletionsResponseFormat.Text;
                            break;
                    }
                }
                break;
        }

        executionSettings.ToolCallBehavior?.ConfigureOptions(kernel, options);
        if (executionSettings.TokenSelectionBiases is not null)
        {
            foreach (var keyValue in executionSettings.TokenSelectionBiases)
            {
                options.TokenSelectionBiases.Add(keyValue.Key, keyValue.Value);
            }
        }

        if (executionSettings.StopSequences is { Count: > 0 })
        {
            foreach (var s in executionSettings.StopSequences)
            {
                options.StopSequences.Add(s);
            }
        }

        if (!string.IsNullOrWhiteSpace(executionSettings.ChatSystemPrompt) && !chatHistory.Any(m => m.Role == AuthorRole.System))
        {
            options.Messages.AddRange(GetRequestMessages(new ChatMessageContent(AuthorRole.System, executionSettings!.ChatSystemPrompt), executionSettings.ToolCallBehavior));
        }

        foreach (var message in chatHistory)
        {
            options.Messages.AddRange(GetRequestMessages(message, executionSettings.ToolCallBehavior));
        }

        return options;
    }

    private static ChatRequestMessage GetRequestMessage(ChatRole chatRole, string contents, string? name, ChatCompletionsFunctionToolCall[]? tools)
    {
        if (chatRole == ChatRole.User)
        {
            return new ChatRequestUserMessage(contents) { Name = name };
        }

        if (chatRole == ChatRole.System)
        {
            return new ChatRequestSystemMessage(contents) { Name = name };
        }

        if (chatRole == ChatRole.Assistant)
        {
            var msg = new ChatRequestAssistantMessage(contents) { Name = name };
            if (tools is not null)
            {
                foreach (ChatCompletionsFunctionToolCall tool in tools)
                {
                    msg.ToolCalls.Add(tool);
                }
            }
            return msg;
        }

        throw new NotImplementedException($"Role {chatRole} is not implemented");
    }

    private static List<ChatRequestMessage> GetRequestMessages(ChatMessageContent message, ToolCallBehavior? toolCallBehavior)
    {
        if (message.Role == AuthorRole.System)
        {
            return [new ChatRequestSystemMessage(message.Content) { Name = message.AuthorName }];
        }

        if (message.Role == AuthorRole.Tool)
        {
            // Handling function results represented by the TextContent type.
            // Example: new ChatMessageContent(AuthorRole.Tool, content, metadata: new Dictionary<string, object?>(1) { { OpenAIChatMessageContent.ToolIdProperty, toolCall.Id } })
            if (message.Metadata?.TryGetValue(OpenAIChatMessageContent.ToolIdProperty, out object? toolId) is true &&
                toolId?.ToString() is string toolIdString)
            {
                return [new ChatRequestToolMessage(message.Content, toolIdString)];
            }

            // Handling function results represented by the FunctionResultContent type.
            // Example: new ChatMessageContent(AuthorRole.Tool, items: new ChatMessageContentItemCollection { new FunctionResultContent(functionCall, result) })
            List<ChatRequestMessage>? toolMessages = null;
            foreach (var item in message.Items)
            {
                if (item is not FunctionResultContent resultContent)
                {
                    continue;
                }

                toolMessages ??= [];

                if (resultContent.Result is Exception ex)
                {
                    toolMessages.Add(new ChatRequestToolMessage($"Error: Exception while invoking function. {ex.Message}", resultContent.CallId));
                    continue;
                }

                var stringResult = ProcessFunctionResult(resultContent.Result ?? string.Empty, toolCallBehavior);

                toolMessages.Add(new ChatRequestToolMessage(stringResult ?? string.Empty, resultContent.CallId));
            }

            if (toolMessages is not null)
            {
                return toolMessages;
            }

            throw new NotSupportedException("No function result provided in the tool message.");
        }

        if (message.Role == AuthorRole.User)
        {
            if (message.Items is { Count: 1 } && message.Items.FirstOrDefault() is TextContent textContent)
            {
                return [new ChatRequestUserMessage(textContent.Text) { Name = message.AuthorName }];
            }

            return [new ChatRequestUserMessage(message.Items.Select(static (KernelContent item) => (ChatMessageContentItem)(item switch
            {
                TextContent textContent => new ChatMessageTextContentItem(textContent.Text),
                ImageContent imageContent => GetImageContentItem(imageContent),
                _ => throw new NotSupportedException($"Unsupported chat message content type '{item.GetType()}'.")
            })))
            { Name = message.AuthorName }];
        }

        if (message.Role == AuthorRole.Assistant)
        {
            var asstMessage = new ChatRequestAssistantMessage(message.Content) { Name = message.AuthorName };

            // Handling function calls supplied via either:  
            // ChatCompletionsToolCall.ToolCalls collection items or  
            // ChatMessageContent.Metadata collection item with 'ChatResponseMessage.FunctionToolCalls' key.
            IEnumerable<ChatCompletionsToolCall>? tools = (message as OpenAIChatMessageContent)?.ToolCalls;
            if (tools is null && message.Metadata?.TryGetValue(OpenAIChatMessageContent.FunctionToolCallsProperty, out object? toolCallsObject) is true)
            {
                tools = toolCallsObject as IEnumerable<ChatCompletionsFunctionToolCall>;
                if (tools is null && toolCallsObject is JsonElement { ValueKind: JsonValueKind.Array } array)
                {
                    int length = array.GetArrayLength();
                    var ftcs = new List<ChatCompletionsToolCall>(length);
                    for (int i = 0; i < length; i++)
                    {
                        JsonElement e = array[i];
                        if (e.TryGetProperty("Id", out JsonElement id) &&
                            e.TryGetProperty("Name", out JsonElement name) &&
                            e.TryGetProperty("Arguments", out JsonElement arguments) &&
                            id.ValueKind == JsonValueKind.String &&
                            name.ValueKind == JsonValueKind.String &&
                            arguments.ValueKind == JsonValueKind.String)
                        {
                            ftcs.Add(new ChatCompletionsFunctionToolCall(id.GetString()!, name.GetString()!, arguments.GetString()!));
                        }
                    }
                    tools = ftcs;
                }
            }

            if (tools is not null)
            {
                asstMessage.ToolCalls.AddRange(tools);
            }

            // Handling function calls supplied via ChatMessageContent.Items collection elements of the FunctionCallContent type.
            HashSet<string>? functionCallIds = null;
            foreach (var item in message.Items)
            {
                if (item is not FunctionCallContent callRequest)
                {
                    continue;
                }

                functionCallIds ??= new HashSet<string>(asstMessage.ToolCalls.Select(t => t.Id));

                if (callRequest.Id is null || functionCallIds.Contains(callRequest.Id))
                {
                    continue;
                }

                var argument = JsonSerializer.Serialize(callRequest.Arguments);

                asstMessage.ToolCalls.Add(new ChatCompletionsFunctionToolCall(callRequest.Id, FunctionName.ToFullyQualifiedName(callRequest.FunctionName, callRequest.PluginName, OpenAIFunction.NameSeparator), argument ?? string.Empty));
            }

            return [asstMessage];
        }

        throw new NotSupportedException($"Role {message.Role} is not supported.");
    }

    private static ChatMessageImageContentItem GetImageContentItem(ImageContent imageContent)
    {
        if (imageContent.Data is { IsEmpty: false } data)
        {
            return new ChatMessageImageContentItem(BinaryData.FromBytes(data), imageContent.MimeType);
        }

        if (imageContent.Uri is not null)
        {
            return new ChatMessageImageContentItem(imageContent.Uri);
        }

        throw new ArgumentException($"{nameof(ImageContent)} must have either Data or a Uri.");
    }

    private static ChatRequestMessage GetRequestMessage(ChatResponseMessage message)
    {
        if (message.Role == ChatRole.System)
        {
            return new ChatRequestSystemMessage(message.Content);
        }

        if (message.Role == ChatRole.Assistant)
        {
            var msg = new ChatRequestAssistantMessage(message.Content);
            if (message.ToolCalls is { Count: > 0 } tools)
            {
                foreach (ChatCompletionsToolCall tool in tools)
                {
                    msg.ToolCalls.Add(tool);
                }
            }

            return msg;
        }

        if (message.Role == ChatRole.User)
        {
            return new ChatRequestUserMessage(message.Content);
        }

        throw new NotSupportedException($"Role {message.Role} is not supported.");
    }

    private OpenAIChatMessageContent GetChatMessage(ChatChoice chatChoice, ChatCompletions responseData)
    {
        var message = new OpenAIChatMessageContent(chatChoice.Message, this.DeploymentOrModelName, GetChatChoiceMetadata(responseData, chatChoice));

        message.Items.AddRange(this.GetFunctionCallContents(chatChoice.Message.ToolCalls));

        return message;
    }

    private OpenAIChatMessageContent GetChatMessage(ChatRole chatRole, string content, ChatCompletionsFunctionToolCall[] toolCalls, FunctionCallContent[]? functionCalls, IReadOnlyDictionary<string, object?>? metadata, string? authorName)
    {
        var message = new OpenAIChatMessageContent(chatRole, content, this.DeploymentOrModelName, toolCalls, metadata)
        {
            AuthorName = authorName,
        };

        if (functionCalls is not null)
        {
            message.Items.AddRange(functionCalls);
        }

        return message;
    }

    private IEnumerable<FunctionCallContent> GetFunctionCallContents(IEnumerable<ChatCompletionsToolCall> toolCalls)
    {
        List<FunctionCallContent>? result = null;

        foreach (var toolCall in toolCalls)
        {
            // Adding items of 'FunctionCallContent' type to the 'Items' collection even though the function calls are available via the 'ToolCalls' property.
            // This allows consumers to work with functions in an LLM-agnostic way.
            if (toolCall is ChatCompletionsFunctionToolCall functionToolCall)
            {
                Exception? exception = null;
                KernelArguments? arguments = null;
                try
                {
                    arguments = JsonSerializer.Deserialize<KernelArguments>(functionToolCall.Arguments);
                    if (arguments is not null)
                    {
                        // Iterate over copy of the names to avoid mutating the dictionary while enumerating it
                        var names = arguments.Names.ToArray();
                        foreach (var name in names)
                        {
                            arguments[name] = arguments[name]?.ToString();
                        }
                    }
                }
                catch (JsonException ex)
                {
                    exception = new KernelException("Error: Function call arguments were invalid JSON.", ex);

                    if (this.Logger.IsEnabled(LogLevel.Debug))
                    {
                        this.Logger.LogDebug(ex, "Failed to deserialize function arguments ({FunctionName}/{FunctionId}).", functionToolCall.Name, functionToolCall.Id);
                    }
                }

                var functionName = FunctionName.Parse(functionToolCall.Name, OpenAIFunction.NameSeparator);

                var functionCallContent = new FunctionCallContent(
                    functionName: functionName.Name,
                    pluginName: functionName.PluginName,
                    id: functionToolCall.Id,
                    arguments: arguments)
                {
                    InnerContent = functionToolCall,
                    Exception = exception
                };

                result ??= [];
                result.Add(functionCallContent);
            }
        }

        return result ?? Enumerable.Empty<FunctionCallContent>();
    }

    private static void AddResponseMessage(ChatCompletionsOptions chatOptions, ChatHistory chat, string? result, string? errorMessage, ChatCompletionsToolCall toolCall, ILogger logger)
    {
        // Log any error
        if (errorMessage is not null && logger.IsEnabled(LogLevel.Debug))
        {
            Debug.Assert(result is null);
            logger.LogDebug("Failed to handle tool request ({ToolId}). {Error}", toolCall.Id, errorMessage);
        }

        // Add the tool response message to the chat options
        result ??= errorMessage ?? string.Empty;
        chatOptions.Messages.Add(new ChatRequestToolMessage(result, toolCall.Id));

        // Add the tool response message to the chat history.
        var message = new ChatMessageContent(role: AuthorRole.Tool, content: result, metadata: new Dictionary<string, object?> { { OpenAIChatMessageContent.ToolIdProperty, toolCall.Id } });

        if (toolCall is ChatCompletionsFunctionToolCall functionCall)
        {
            // Add an item of type FunctionResultContent to the ChatMessageContent.Items collection in addition to the function result stored as a string in the ChatMessageContent.Content property.  
            // This will enable migration to the new function calling model and facilitate the deprecation of the current one in the future.
            var functionName = FunctionName.Parse(functionCall.Name, OpenAIFunction.NameSeparator);
            message.Items.Add(new FunctionResultContent(functionName.Name, functionName.PluginName, functionCall.Id, result));
        }

        chat.Add(message);
    }

    private static void ValidateMaxTokens(int? maxTokens)
    {
        if (maxTokens.HasValue && maxTokens < 1)
        {
            throw new ArgumentException($"MaxTokens {maxTokens} is not valid, the value must be greater than zero");
        }
    }

    private static void ValidateAutoInvoke(bool autoInvoke, int resultsPerPrompt)
    {
        if (autoInvoke && resultsPerPrompt != 1)
        {
            // We can remove this restriction in the future if valuable. However, multiple results per prompt is rare,
            // and limiting this significantly curtails the complexity of the implementation.
            throw new ArgumentException($"Auto-invocation of tool calls may only be used with a {nameof(OpenAIPromptExecutionSettings.ResultsPerPrompt)} of 1.");
        }
    }

    private static async Task<T> RunRequestAsync<T>(Func<Task<T>> request)
    {
        try
        {
            return await request.Invoke().ConfigureAwait(false);
        }
        catch (RequestFailedException e)
        {
            throw e.ToHttpOperationException();
        }
    }

    /// <summary>
    /// Captures usage details, including token information.
    /// </summary>
    /// <param name="usage">Instance of <see cref="CompletionsUsage"/> with usage details.</param>
    private void LogUsage(CompletionsUsage usage)
    {
        if (usage is null)
        {
            this.Logger.LogDebug("Token usage information unavailable.");
            return;
        }

        if (this.Logger.IsEnabled(LogLevel.Information))
        {
            this.Logger.LogInformation(
                "Prompt tokens: {PromptTokens}. Completion tokens: {CompletionTokens}. Total tokens: {TotalTokens}.",
                usage.PromptTokens, usage.CompletionTokens, usage.TotalTokens);
        }

        s_promptTokensCounter.Add(usage.PromptTokens);
        s_completionTokensCounter.Add(usage.CompletionTokens);
        s_totalTokensCounter.Add(usage.TotalTokens);
    }

    /// <summary>
    /// Processes the function result.
    /// </summary>
    /// <param name="functionResult">The result of the function call.</param>
    /// <param name="toolCallBehavior">The ToolCallBehavior object containing optional settings like JsonSerializerOptions.TypeInfoResolver.</param>
    /// <returns>A string representation of the function result.</returns>
    private static string? ProcessFunctionResult(object functionResult, ToolCallBehavior? toolCallBehavior)
    {
        if (functionResult is string stringResult)
        {
            return stringResult;
        }

        // This is an optimization to use ChatMessageContent content directly  
        // without unnecessary serialization of the whole message content class.  
        if (functionResult is ChatMessageContent chatMessageContent)
        {
            return chatMessageContent.ToString();
        }

        // For polymorphic serialization of unknown in advance child classes of the KernelContent class,  
        // a corresponding JsonTypeInfoResolver should be provided via the JsonSerializerOptions.TypeInfoResolver property.  
        // For more details about the polymorphic serialization, see the article at:  
        // https://learn.microsoft.com/en-us/dotnet/standard/serialization/system-text-json/polymorphism?pivots=dotnet-8-0
#pragma warning disable CS0618 // Type or member is obsolete
        return JsonSerializer.Serialize(functionResult, toolCallBehavior?.ToolCallResultSerializerOptions);
#pragma warning restore CS0618 // Type or member is obsolete
    }

    /// <summary>
    /// Executes auto function invocation filters and/or function itself.
    /// This method can be moved to <see cref="Kernel"/> when auto function invocation logic will be extracted to common place.
    /// </summary>
    private static async Task<AutoFunctionInvocationContext> OnAutoFunctionInvocationAsync(
        Kernel kernel,
        AutoFunctionInvocationContext context,
        Func<AutoFunctionInvocationContext, Task> functionCallCallback)
    {
        await InvokeFilterOrFunctionAsync(kernel.AutoFunctionInvocationFilters, functionCallCallback, context).ConfigureAwait(false);

        return context;
    }

    /// <summary>
    /// This method will execute auto function invocation filters and function recursively.
    /// If there are no registered filters, just function will be executed.
    /// If there are registered filters, filter on <paramref name="index"/> position will be executed.
    /// Second parameter of filter is callback. It can be either filter on <paramref name="index"/> + 1 position or function if there are no remaining filters to execute.
    /// Function will be always executed as last step after all filters.
    /// </summary>
    private static async Task InvokeFilterOrFunctionAsync(
        IList<IAutoFunctionInvocationFilter>? autoFunctionInvocationFilters,
        Func<AutoFunctionInvocationContext, Task> functionCallCallback,
        AutoFunctionInvocationContext context,
        int index = 0)
    {
        if (autoFunctionInvocationFilters is { Count: > 0 } && index < autoFunctionInvocationFilters.Count)
        {
            await autoFunctionInvocationFilters[index].OnAutoFunctionInvocationAsync(context,
                (context) => InvokeFilterOrFunctionAsync(autoFunctionInvocationFilters, functionCallCallback, context, index + 1)).ConfigureAwait(false);
        }
        else
        {
            await functionCallCallback(context).ConfigureAwait(false);
        }
    }
}<|MERGE_RESOLUTION|>--- conflicted
+++ resolved
@@ -699,25 +699,20 @@
                             role = new AuthorRole(streamedRole.Value.ToString());
                         }
 
-<<<<<<< HEAD
-                        OpenAIStreamingChatMessageContent openAIStreamingChatMessageContent = new(update, update.ChoiceIndex ?? 0, this.DeploymentOrModelName, metadata) { AuthorName = streamedName, Role = role, };
-=======
                         OpenAIStreamingChatMessageContent openAIStreamingChatMessageContent =
                             new(update, update.ChoiceIndex ?? 0, this.DeploymentOrModelName, metadata)
                             {
                                 AuthorName = streamedName,
                                 Role = role,
                             };
->>>>>>> 8f0a402c
 
                         if (update.ToolCallUpdate is StreamingFunctionToolCallUpdate functionCallUpdate)
                         {
-                            openAIStreamingChatMessageContent.Items.Add(
-                                new StreamingFunctionCallUpdateContent(
-                                    callId: functionCallUpdate.Id,
-                                    name: functionCallUpdate.Name,
-                                    arguments: functionCallUpdate.ArgumentsUpdate,
-                                    functionCallIndex: functionCallUpdate.ToolCallIndex));
+                            openAIStreamingChatMessageContent.Items.Add(new StreamingFunctionCallUpdateContent(
+                                callId: functionCallUpdate.Id,
+                                name: functionCallUpdate.Name,
+                                arguments: functionCallUpdate.ArgumentsUpdate,
+                                functionCallIndex: functionCallUpdate.ToolCallIndex));
                         }
 
                         streamedContents?.Add(openAIStreamingChatMessageContent);
