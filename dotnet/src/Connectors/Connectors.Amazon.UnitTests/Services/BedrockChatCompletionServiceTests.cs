--- conflicted
+++ resolved
@@ -170,10 +170,6 @@
         var result = await service.GetChatMessageContentsAsync(chatHistory, executionSettings).ConfigureAwait(true);
 
         // Assert
-<<<<<<< HEAD
-        ConverseRequest converseRequest = new();
-=======
->>>>>>> b0f0cc55
         var invocation = mockBedrockApi.Invocations
             .Where(i => i.Method.Name == "ConverseAsync")
             .SingleOrDefault(i => i.Arguments.Count > 0 && i.Arguments[0] is ConverseRequest);
@@ -250,11 +246,7 @@
                 {
                     Message = new Message
                     {
-<<<<<<< HEAD
-                        Role = ConversationRole.Assistant,
-=======
                         Role = ConversationRole.User,
->>>>>>> b0f0cc55
                         Content = new List<ContentBlock> { new() { Text = "I'm doing well." } }
                     }
                 },
@@ -268,11 +260,7 @@
                 {
                     Message = new Message
                     {
-<<<<<<< HEAD
-                        Role = ConversationRole.User,
-=======
-                        Role = ConversationRole.Assistant,
->>>>>>> b0f0cc55
+                        Role = ConversationRole.Assistant,
                         Content = new List<ContentBlock> { new() { Text = "That's great to hear!" } }
                     }
                 },
@@ -408,10 +396,6 @@
         var result = await service.GetChatMessageContentsAsync(chatHistory, executionSettings).ConfigureAwait(true);
 
         // Assert
-<<<<<<< HEAD
-        ConverseRequest converseRequest = new();
-=======
->>>>>>> b0f0cc55
         var invocation = mockBedrockApi.Invocations
             .Where(i => i.Method.Name == "ConverseAsync")
             .SingleOrDefault(i => i.Arguments.Count > 0 && i.Arguments[0] is ConverseRequest);
@@ -470,10 +454,6 @@
         var result = await service.GetChatMessageContentsAsync(chatHistory, executionSettings).ConfigureAwait(true);
 
         // Assert
-<<<<<<< HEAD
-        ConverseRequest converseRequest = new();
-=======
->>>>>>> b0f0cc55
         var invocation = mockBedrockApi.Invocations
             .Where(i => i.Method.Name == "ConverseAsync")
             .SingleOrDefault(i => i.Arguments.Count > 0 && i.Arguments[0] is ConverseRequest);
@@ -532,10 +512,6 @@
         var result = await service.GetChatMessageContentsAsync(chatHistory, executionSettings).ConfigureAwait(true);
 
         // Assert
-<<<<<<< HEAD
-        ConverseRequest converseRequest = new();
-=======
->>>>>>> b0f0cc55
         var invocation = mockBedrockApi.Invocations
             .Where(i => i.Method.Name == "ConverseAsync")
             .SingleOrDefault(i => i.Arguments.Count > 0 && i.Arguments[0] is ConverseRequest);
@@ -594,10 +570,6 @@
         var result = await service.GetChatMessageContentsAsync(chatHistory, executionSettings).ConfigureAwait(true);
 
         // Assert
-<<<<<<< HEAD
-        ConverseRequest converseRequest = new();
-=======
->>>>>>> b0f0cc55
         var invocation = mockBedrockApi.Invocations
             .Where(i => i.Method.Name == "ConverseAsync")
             .SingleOrDefault(i => i.Arguments.Count > 0 && i.Arguments[0] is ConverseRequest);
@@ -656,10 +628,6 @@
         var result = await service.GetChatMessageContentsAsync(chatHistory, executionSettings).ConfigureAwait(true);
 
         // Assert
-<<<<<<< HEAD
-        ConverseRequest converseRequest = new();
-=======
->>>>>>> b0f0cc55
         var invocation = mockBedrockApi.Invocations
             .Where(i => i.Method.Name == "ConverseAsync")
             .SingleOrDefault(i => i.Arguments.Count > 0 && i.Arguments[0] is ConverseRequest);
