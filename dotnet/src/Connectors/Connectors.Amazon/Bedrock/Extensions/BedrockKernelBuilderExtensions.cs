--- conflicted
+++ resolved
@@ -8,11 +8,8 @@
 using Microsoft.Extensions.Logging;
 using Microsoft.SemanticKernel.ChatCompletion;
 using Microsoft.SemanticKernel.Connectors.Amazon;
-<<<<<<< HEAD
+using Microsoft.SemanticKernel.Connectors.Amazon.Core;
 using Microsoft.SemanticKernel.Embeddings;
-=======
-using Microsoft.SemanticKernel.Connectors.Amazon.Core;
->>>>>>> eb019389
 using Microsoft.SemanticKernel.TextGeneration;
 
 namespace Microsoft.SemanticKernel;
@@ -107,7 +104,6 @@
         return builder;
     }
 
-<<<<<<< HEAD
     /// <summary>
     /// Add Amazon Bedrock Text Embedding Generation service to the kernel builder using IAmazonBedrockRuntime object.
     /// </summary>
@@ -152,11 +148,6 @@
         return builder;
     }
 
-    private const string UserAgentHeader = "User-Agent";
-    private static readonly string s_userAgentString = $"lib/semantic-kernel#{Assembly.GetExecutingAssembly().GetName().Version?.ToString() ?? string.Empty}";
-
-=======
->>>>>>> eb019389
     internal static void AWSServiceClient_BeforeServiceRequest(object sender, RequestEventArgs e)
     {
         if (e is not WebServiceRequestEventArgs args || !args.Headers.TryGetValue(BedrockClientUtilities.UserAgentHeader, out string? value) || value.Contains(BedrockClientUtilities.UserAgentString))
