--- conflicted
+++ resolved
@@ -149,7 +149,6 @@
         return builder;
     }
 
-<<<<<<< HEAD
     /// <summary>
     /// Add Amazon Bedrock Text to Image Generation service to the kernel builder using IAmazonBedrockRuntime object.
     /// </summary>
@@ -194,11 +193,6 @@
         return builder;
     }
 
-    private const string UserAgentHeader = "User-Agent";
-    private static readonly string s_userAgentString = $"lib/semantic-kernel#{Assembly.GetExecutingAssembly().GetName().Version?.ToString() ?? string.Empty}";
-
-=======
->>>>>>> 8b50682d
     internal static void AWSServiceClient_BeforeServiceRequest(object sender, RequestEventArgs e)
     {
         if (e is not WebServiceRequestEventArgs args || !args.Headers.TryGetValue(BedrockClientUtilities.UserAgentHeader, out string? value) || value.Contains(BedrockClientUtilities.UserAgentString))
