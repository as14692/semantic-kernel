--- conflicted
+++ resolved
@@ -163,7 +163,6 @@
     {
         throw new NotImplementedException("Embedding not supported by this model.");
     }
-<<<<<<< HEAD
 
     /// <inheritdoc />
     /// Not supported by this model.
@@ -183,6 +182,4 @@
     {
         throw new NotImplementedException();
     }
-=======
->>>>>>> 9f5cc24c
 }