﻿// Copyright (c) Microsoft. All rights reserved.

using System.Text.Json;
using System.Text.Json.Nodes;
using Amazon.BedrockRuntime.Model;
using Amazon.Runtime.Documents;
using Microsoft.SemanticKernel;
using Microsoft.SemanticKernel.ChatCompletion;

namespace Connectors.Amazon.Models.Mistral;

/// <summary>
/// Input-output service for Mistral.
/// </summary>
public class MistralIOService : IBedrockModelIOService
{
    /// <summary>
    /// Builds InvokeModel request Body parameter with structure as required by Mistral.
    /// </summary>
    /// <param name="prompt">The input prompt for text generation.</param>
    /// <param name="executionSettings">Optional prompt execution settings.</param>
    /// <returns></returns>
    public object GetInvokeModelRequestBody(string prompt, PromptExecutionSettings? executionSettings = null)
    {
        double? temperature = 0.5f; // Mistral default [0.7 for the non-instruct versions. need to fix]
        double? topP = 0.9f; // Mistral default
        int? maxTokens = 512; // Mistral default [8192 for the non-instruct versions. need to fix]
        List<string>? stop = null;
        int? topK = 50; // Mistral default [disabled for non-instruct. likely just ignored since still functional]

        if (executionSettings is { ExtensionData: not null })
        {
            executionSettings.ExtensionData.TryGetValue("temperature", out var temperatureValue);
            temperature = temperatureValue as double?;

            executionSettings.ExtensionData.TryGetValue("top_p", out var topPValue);
            topP = topPValue as double?;

            executionSettings.ExtensionData.TryGetValue("max_tokens", out var maxTokensValue);
            maxTokens = maxTokensValue as int?;

            executionSettings.ExtensionData.TryGetValue("stop", out var stopValue);
            stop = stopValue as List<string>;

            executionSettings.ExtensionData.TryGetValue("top_k", out var topKValue);
            topK = topKValue as int?;
        }

        var requestBody = new
        {
            prompt,
            max_tokens = maxTokens,
            stop,
            temperature,
            top_p = topP,
            top_k = topK
        };

        return requestBody;
    }
    /// <summary>
    /// Extracts the test contents from the InvokeModelResponse as returned by the Bedrock API.
    /// </summary>
    /// <param name="response">The InvokeModelResponse object provided by the Bedrock InvokeModelAsync output.</param>
    /// <returns>A list of text content objects as required by the semantic kernel.</returns>
    public IReadOnlyList<TextContent> GetInvokeResponseBody(InvokeModelResponse response)
    {
        using (var memoryStream = new MemoryStream())
        {
            response.Body.CopyToAsync(memoryStream).ConfigureAwait(false).GetAwaiter().GetResult();
            memoryStream.Position = 0;
            using (var reader = new StreamReader(memoryStream))
            {
                var responseBody = JsonSerializer.Deserialize<MistralRequest.MistralTextResponse>(reader.ReadToEnd());
                var textContents = new List<TextContent>();

                if (responseBody?.Outputs != null && responseBody.Outputs.Count > 0)
                {
                    foreach (var output in responseBody.Outputs)
                    {
                        textContents.Add(new TextContent(output.Text));
                    }
                }
                return textContents;
            }
        }
    }
    /// <summary>
    /// Builds the ConverseRequest object for the Bedrock ConverseAsync call with request parameters required by Mistral.
    /// </summary>
    /// <param name="modelId">The model ID.</param>
    /// <param name="chatHistory">The messages between assistant and user.</param>
    /// <param name="settings">Optional prompt execution settings.</param>
    /// <returns></returns>
    public ConverseRequest GetConverseRequest(string modelId, ChatHistory chatHistory, PromptExecutionSettings? settings = null)
    {
        var mistralExecutionSettings = MistralAIPromptExecutionSettings.FromExecutionSettings(settings);
        var request = this.CreateChatCompletionRequest(modelId, false, chatHistory, mistralExecutionSettings, new Kernel());
        var converseRequest = new ConverseRequest
        {
            ModelId = modelId,
            Messages = request.Messages.Select(m => new Message
            {
                Role = m.Role,
                Content = new List<ContentBlock> { new() { Text = m.Content } }
            }).ToList(),
            System = new List<SystemContentBlock>(),
            InferenceConfig = new InferenceConfiguration
            {
                Temperature = (float)request.Temperature,
                TopP = (float)request.TopP,
                MaxTokens = request.MaxTokens
            },
            AdditionalModelRequestFields = new Document(),
            AdditionalModelResponseFieldPaths = new List<string>()
        };
        return converseRequest;
    }

    private MistralRequest.MistralChatCompletionRequest CreateChatCompletionRequest(
        string modelId,
        bool stream,
        ChatHistory chatHistory,
        MistralAIPromptExecutionSettings? executionSettings = null,
        Kernel? kernel = null)
    {
        float defaultTemperature, defaultTopP;
        int defaultMaxTokens, defaultTopK;

        if (modelId.Contains("mistral-7b-instruct", StringComparison.OrdinalIgnoreCase))
        {
            defaultTemperature = 0.5f;
            defaultTopP = 0.9f;
            defaultMaxTokens = 512;
            defaultTopK = 50;
        }
        else if (modelId.Contains("mixtral-8x7b-instruct", StringComparison.OrdinalIgnoreCase))
        {
            defaultTemperature = 0.5f;
            defaultTopP = 0.9f;
            defaultMaxTokens = 512;
            defaultTopK = 50;
        }
        else if (modelId.Contains("mistral-large", StringComparison.OrdinalIgnoreCase))
        {
            defaultTemperature = 0.7f;
            defaultTopP = 1.0f;
            defaultMaxTokens = 8192;
            defaultTopK = 0; // disabled
        }
        else if (modelId.Contains("mistral-small", StringComparison.OrdinalIgnoreCase))
        {
            defaultTemperature = 0.7f;
            defaultTopP = 1.0f;
            defaultMaxTokens = 8192;
            defaultTopK = 0; // disabled
        }
        else
        {
            // Default values for other models or if model ID is not recognized
            defaultTemperature = 0.7f;
            defaultTopP = 1.0f;
            defaultMaxTokens = 8192;
            defaultTopK = 0; // disabled
        }

        var request = new MistralRequest.MistralChatCompletionRequest(modelId)
        {
            Stream = stream,
            Messages = chatHistory.SelectMany(chatMessage => this.ToMistralChatMessages(chatMessage, executionSettings?.ToolCallBehavior)).ToList(),
            Temperature = executionSettings?.Temperature ?? defaultTemperature,
            TopP = executionSettings?.TopP ?? defaultTopP,
            MaxTokens = executionSettings?.MaxTokens ?? defaultMaxTokens,
            TopK = executionSettings?.TopK ?? defaultTopK,
            SafePrompt = executionSettings?.SafePrompt ?? false,
            RandomSeed = executionSettings?.RandomSeed
        };

        executionSettings?.ToolCallBehavior?.ConfigureRequest(kernel, request);

        return request;
    }
    internal List<MistralRequest.MistralChatMessage> ToMistralChatMessages(ChatMessageContent content, MistralAIToolCallBehavior? toolCallBehavior)
    {
        if (content.Role == AuthorRole.Assistant)
        {
            // Handling function calls supplied via ChatMessageContent.Items collection elements of the FunctionCallContent type.
            var message = new MistralRequest.MistralChatMessage(content.Role.ToString(), content.Content ?? string.Empty);
            Dictionary<string, MistralRequest.MistralToolCall> toolCalls = [];
            foreach (var item in content.Items)
            {
                if (item is not FunctionCallContent callRequest)
                {
                    continue;
                }

                if (callRequest.Id is null || toolCalls.ContainsKey(callRequest.Id))
                {
                    continue;
                }

                var arguments = JsonSerializer.Serialize(callRequest.Arguments);
                var toolCall = new MistralRequest.MistralToolCall()
                {
                    Id = callRequest.Id,
                    Function = new MistralFunction(
                        callRequest.FunctionName,
                        callRequest.PluginName)
                    {
                        Arguments = arguments
                    }
                };
                toolCalls.Add(callRequest.Id, toolCall);
            }
            if (toolCalls.Count > 0)
            {
                message.ToolCalls = [.. toolCalls.Values];
            }
            return [message];
        }

        if (content.Role == AuthorRole.Tool)
        {
            List<MistralRequest.MistralChatMessage>? messages = null;
            foreach (var item in content.Items)
            {
                if (item is not FunctionResultContent resultContent)
                {
                    continue;
                }

                messages ??= [];

                var stringResult = ProcessFunctionResult(resultContent.Result ?? string.Empty, toolCallBehavior);
                messages.Add(new MistralRequest.MistralChatMessage(content.Role.ToString(), stringResult));
            }
            if (messages is not null)
            {
                return messages;
            }

            throw new NotSupportedException("No function result provided in the tool message.");
        }

        return [new MistralRequest.MistralChatMessage(content.Role.ToString(), content.Content ?? string.Empty)];
    }

    private static string ProcessFunctionResult(object functionResult, MistralAIToolCallBehavior? toolCallBehavior)
    {
        if (functionResult is string stringResult)
        {
            return stringResult;
        }

        // This is an optimization to use ChatMessageContent content directly
        // without unnecessary serialization of the whole message content class.
        if (functionResult is ChatMessageContent chatMessageContent)
        {
            return chatMessageContent.ToString();
        }

        // For polymorphic serialization of unknown in advance child classes of the KernelContent class,
        // a corresponding JsonTypeInfoResolver should be provided via the JsonSerializerOptions.TypeInfoResolver property.
        // For more details about the polymorphic serialization, see the article at:
        // https://learn.microsoft.com/en-us/dotnet/standard/serialization/system-text-json/polymorphism?pivots=dotnet-8-0
        return JsonSerializer.Serialize(functionResult, toolCallBehavior?.ToolCallResultSerializerOptions);
    }
    /// <summary>
    /// Extracts the text generation streaming output from the Mistral response object structure.
    /// </summary>
    /// <param name="chunk"></param>
    /// <returns></returns>
    public IEnumerable<string> GetTextStreamOutput(JsonNode chunk)
    {
        var outputs = chunk["outputs"]?.AsArray();
        if (outputs != null)
        {
            foreach (var output in outputs)
            {
                var text = output?["text"]?.ToString();
                if (!string.IsNullOrEmpty(text))
                {
                    yield return text;
                }
            }
        }
    }
    /// <summary>
    /// Builds the ConverseStreamRequest object for the Converse Bedrock API call, including building the Mistral Request object and mapping parameters to the ConverseStreamRequest object.
    /// </summary>
    /// <param name="modelId">The model ID.</param>
    /// <param name="chatHistory">The messages between assistant and user.</param>
    /// <param name="settings">Optional prompt execution settings.</param>
    /// <returns></returns>
    public ConverseStreamRequest GetConverseStreamRequest(string modelId, ChatHistory chatHistory, PromptExecutionSettings settings)
    {
        var mistralExecutionSettings = MistralAIPromptExecutionSettings.FromExecutionSettings(settings);
        var request = this.CreateChatCompletionRequest(modelId, false, chatHistory, mistralExecutionSettings, new Kernel());
        var converseStreamRequest = new ConverseStreamRequest()
        {
            ModelId = modelId,
            Messages = request.Messages.Select(m => new Message
            {
                Role = m.Role,
                Content = new List<ContentBlock> { new() { Text = m.Content } }
            }).ToList(),
            System = new List<SystemContentBlock>(),
            InferenceConfig = new InferenceConfiguration
            {
                Temperature = (float)request.Temperature,
                TopP = (float)request.TopP,
                MaxTokens = request.MaxTokens
            },
            AdditionalModelRequestFields = new Document(),
            AdditionalModelResponseFieldPaths = new List<string>()
        };
        return converseStreamRequest;
    }
<<<<<<< HEAD

    /// <summary>
    /// Builds the InvokeModelRequest body for text embedding generation requests.
    /// This model does not support text embedding generation currently.
    /// </summary>
    /// <param name="data">The data to be passed into the request.</param>
    /// <param name="modelId">The model for the request.</param>
    /// <returns></returns>
    public object GetEmbeddingRequestBody(string data, string modelId)
    {
        throw new NotImplementedException();
    }

    /// <summary>
    /// Extracts the embedding floats from the invoke model Bedrock runtime action response.
    /// This model does not support text embedding generation currently.
    /// </summary>
    /// <param name="response"></param>
    /// <returns></returns>
    /// <exception cref="NotImplementedException"></exception>
    public ReadOnlyMemory<float> GetEmbeddingResponseBody(InvokeModelResponse response)
    {
        throw new NotImplementedException();
    }
=======
>>>>>>> 80908da5
}<|MERGE_RESOLUTION|>--- conflicted
+++ resolved
@@ -316,7 +316,6 @@
         };
         return converseStreamRequest;
     }
-<<<<<<< HEAD
 
     /// <summary>
     /// Builds the InvokeModelRequest body for text embedding generation requests.
@@ -341,6 +340,4 @@
     {
         throw new NotImplementedException();
     }
-=======
->>>>>>> 80908da5
 }