﻿// Copyright (c) Microsoft. All rights reserved.

using System.Text.Json;
using System.Text.Json.Nodes;
using Amazon.BedrockRuntime.Model;
using Amazon.Runtime.Documents;
using Microsoft.SemanticKernel;
using Microsoft.SemanticKernel.ChatCompletion;

namespace Connectors.Amazon.Models.Amazon;

/// <summary>
/// Input-output service for Amazon Titan model.
/// </summary>
public class AmazonIOService : IBedrockModelIOService
{
    // Define constants for default values
    private const float DefaultTemperature = 0.7f;
    private const float DefaultTopP = 0.9f;
    private const int DefaultMaxTokenCount = 512;
    private static readonly List<string> s_defaultStopSequences = new() { "User:" };
    /// <summary>
    /// Builds InvokeModel request Body parameter with structure as required by Amazon Titan.
    /// </summary>
    /// <param name="modelId">The model ID to be used as a request parameter.</param>
    /// <param name="prompt">The input prompt for text generation.</param>
    /// <param name="executionSettings">Optional prompt execution settings.</param>
    /// <returns></returns>
    public object GetInvokeModelRequestBody(string modelId, string prompt, PromptExecutionSettings? executionSettings = null)
    {
        float temperature = BedrockModelUtilities.GetExtensionDataValue(executionSettings?.ExtensionData, "temperature", DefaultTemperature);
        float topP = BedrockModelUtilities.GetExtensionDataValue(executionSettings?.ExtensionData, "topP", DefaultTopP);
        int maxTokenCount = BedrockModelUtilities.GetExtensionDataValue(executionSettings?.ExtensionData, "maxTokenCount", DefaultMaxTokenCount);
        List<string> stopSequences = BedrockModelUtilities.GetExtensionDataValue(executionSettings?.ExtensionData, "stopSequences", s_defaultStopSequences);

        var requestBody = new
        {
            inputText = prompt,
            textGenerationConfig = new
            {
                temperature,
                topP,
                maxTokenCount,
                stopSequences
            }
        };
        return requestBody;
    }
    /// <summary>
    /// Extracts the test contents from the InvokeModelResponse as returned by the Bedrock API.
    /// </summary>
    /// <param name="response">The InvokeModelResponse object provided by the Bedrock InvokeModelAsync output.</param>
    /// <returns></returns>
    public IReadOnlyList<TextContent> GetInvokeResponseBody(InvokeModelResponse response)
    {
        using var memoryStream = new MemoryStream();
        response.Body.CopyToAsync(memoryStream).ConfigureAwait(false).GetAwaiter().GetResult();
        memoryStream.Position = 0;
        using var reader = new StreamReader(memoryStream);
        var responseBody = JsonSerializer.Deserialize<TitanTextResponse>(reader.ReadToEnd());
        var textContents = new List<TextContent>();
        if (responseBody?.Results is not { Count: > 0 })
        {
            return textContents;
        }
        string? outputText = responseBody.Results[0].OutputText;
        textContents.Add(new TextContent(outputText));
        return textContents;
    }
    /// <summary>
    /// Builds the ConverseRequest object for the Bedrock ConverseAsync call with request parameters required by Amazon Titan.
    /// </summary>
    /// <param name="modelId">The model ID.</param>
    /// <param name="chatHistory">The messages between assistant and user.</param>
    /// <param name="settings">Optional prompt execution settings.</param>
    /// <returns></returns>
    public ConverseRequest GetConverseRequest(string modelId, ChatHistory chatHistory, PromptExecutionSettings? settings = null)
    {
        var messages = BedrockModelUtilities.BuildMessageList(chatHistory);
        var systemMessages = BedrockModelUtilities.GetSystemMessages(chatHistory);

        var inferenceConfig = new InferenceConfiguration
        {
            Temperature = BedrockModelUtilities.GetExtensionDataValue(settings?.ExtensionData, "temperature", DefaultTemperature),
            TopP = BedrockModelUtilities.GetExtensionDataValue(settings?.ExtensionData, "topP", DefaultTopP),
            MaxTokens = BedrockModelUtilities.GetExtensionDataValue(settings?.ExtensionData, "maxTokenCount", DefaultMaxTokenCount),
        };

        var converseRequest = new ConverseRequest
        {
            ModelId = modelId,
            Messages = messages,
            System = systemMessages,
            InferenceConfig = inferenceConfig,
            AdditionalModelRequestFields = new Document(),
            AdditionalModelResponseFieldPaths = new List<string>()
        };

        return converseRequest;
    }
    /// <summary>
    /// Extracts the text generation streaming output from the Amazon Titan response object structure.
    /// </summary>
    /// <param name="chunk"></param>
    /// <returns></returns>
    public IEnumerable<string> GetTextStreamOutput(JsonNode chunk)
    {
        var text = chunk["outputText"]?.ToString();
        if (!string.IsNullOrEmpty(text))
        {
            yield return text;
        }
    }
    /// <summary>
    /// Builds the ConverseStreamRequest object for the Converse Bedrock API call, including building the Amazon Titan Request object and mapping parameters to the ConverseStreamRequest object.
    /// </summary>
    /// <param name="modelId">The model ID.</param>
    /// <param name="chatHistory">The messages between assistant and user.</param>
    /// <param name="settings">Optional prompt execution settings.</param>
    /// <returns></returns>
    public ConverseStreamRequest GetConverseStreamRequest(string modelId, ChatHistory chatHistory, PromptExecutionSettings? settings = null)
    {
        var messages = BedrockModelUtilities.BuildMessageList(chatHistory);
        var systemMessages = BedrockModelUtilities.GetSystemMessages(chatHistory);

        var inferenceConfig = new InferenceConfiguration
        {
            Temperature = BedrockModelUtilities.GetExtensionDataValue(settings?.ExtensionData, "temperature", DefaultTemperature),
            TopP = BedrockModelUtilities.GetExtensionDataValue(settings?.ExtensionData, "topP", DefaultTopP),
            MaxTokens = BedrockModelUtilities.GetExtensionDataValue(settings?.ExtensionData, "maxTokenCount", DefaultMaxTokenCount),
        };

        var converseStreamRequest = new ConverseStreamRequest
        {
            ModelId = modelId,
            Messages = messages,
            System = systemMessages,
            InferenceConfig = inferenceConfig,
            AdditionalModelRequestFields = new Document(),
            AdditionalModelResponseFieldPaths = []
        };

        return converseStreamRequest;
    }
    /// <summary>
    /// Builds the InvokeModelRequest body for text embedding generation requests.
    /// </summary>
    /// <param name="data">The data to be passed into the request.</param>
    /// <param name="modelId">The model to be used for the request.</param>
    /// <returns></returns>
    public object GetEmbeddingRequestBody(string data, string modelId)
    {
        if (modelId.Contains("v1"))
        {
            return new TitanRequest.TitanTextEmbeddingRequest()
            {
                InputText = data
            };
        }
        return new TitanRequest.TitanTextEmbeddingRequest()
        {
            InputText = data,
            Dimensions = 512,
            Normalize = true
        };
    }
    /// <summary>
    /// Extracts the embedding floats from the invoke model Bedrock runtime action response.
    /// </summary>
    /// <param name="response"></param>
    /// <returns></returns>
    /// <exception cref="NotImplementedException"></exception>
    public ReadOnlyMemory<float> GetEmbeddingResponseBody(InvokeModelResponse response)
    {
        using (var memoryStream = new MemoryStream())
        {
            response.Body.CopyToAsync(memoryStream).ConfigureAwait(false).GetAwaiter().GetResult();
            memoryStream.Position = 0;
            using (var reader = new StreamReader(memoryStream))
            {
                var responseBody = JsonSerializer.Deserialize<TitanTextEmbeddingResponse>(reader.ReadToEnd());
                var embedding = new ReadOnlyMemory<float>(responseBody?.Embedding?.ToArray());
                return embedding;
            }
        }
    }
<<<<<<< HEAD

    /// <inheritdoc />
    /// Not supported by this model.
    public object GetInvokeRequestBodyForTextToImage(
        string modelId,
        string description,
        int width,
        int height,
        PromptExecutionSettings? executionSettings = null)
    {
        throw new NotImplementedException();
    }

    /// <inheritdoc />
    /// Not supported by this model.
    public string GetInvokeResponseForImage(InvokeModelResponse response)
    {
        throw new NotImplementedException();
    }
=======
>>>>>>> 9f5cc24c
}<|MERGE_RESOLUTION|>--- conflicted
+++ resolved
@@ -184,7 +184,6 @@
             }
         }
     }
-<<<<<<< HEAD
 
     /// <inheritdoc />
     /// Not supported by this model.
@@ -204,6 +203,4 @@
     {
         throw new NotImplementedException();
     }
-=======
->>>>>>> 9f5cc24c
 }