--- conflicted
+++ resolved
@@ -1,7 +1,6 @@
 ﻿// Copyright (c) Microsoft. All rights reserved.
 
 using System.Text.Json.Serialization;
-using Connectors.Amazon.Core.Responses;
 using Microsoft.SemanticKernel;
 
 namespace Connectors.Amazon.Models.Amazon;
@@ -43,86 +42,4 @@
         [JsonPropertyName("completionReason")]
         public string? CompletionReason { get; set; }
     }
-<<<<<<< HEAD
-}
-
-/// <summary>
-/// Text embedding response body.
-/// </summary>
-public class TitanTextEmbeddingResponse : ITextEmbeddingResponse
-{
-    /// <summary>
-    /// An array that represents the embeddings vector of the input you provided.
-    /// </summary>
-    [JsonPropertyName("embedding")]
-    public List<float>? Embedding { get; set; }
-    /// <summary>
-    /// The number of tokens in the input.
-    /// </summary>
-    [JsonPropertyName("inputTextTokenCount")]
-    public int? InputTextTokenCount { get; set; }
-}
-
-/// <summary>
-/// The Amazon Titan Text response object when deserialized from Invoke Model call. NOTE: only needed for unit testing purposes.
-/// </summary>
-[Serializable]
-public class TitanStreamResponse
-{
-    /// <summary>
-    /// The chunk of the response stream.
-    /// </summary>
-    [JsonPropertyName("chunk")]
-    public Chunks? Chunk { get; set; }
-
-    /// <summary>
-    /// The chunk object.
-    /// </summary>
-    [Serializable]
-    public class Chunks
-    {
-        /// <summary>
-        /// The encoded bytes of the chunk.
-        /// </summary>
-        [JsonPropertyName("bytes")]
-        public List<byte>? Bytes { get; set; }
-    }
-}
-
-/// <summary>
-/// The decoded chunk object.
-/// </summary>
-public class DecodedChunk
-{
-    /// <summary>
-    /// The index of the chunk.
-    /// </summary>
-    [JsonPropertyName("index")]
-    public int Index { get; set; }
-
-    /// <summary>
-    /// The number of tokens in the prompt.
-    /// </summary>
-    [JsonPropertyName("inputTextTokenCount")]
-    public int InputTextTokenCount { get; set; }
-
-    /// <summary>
-    /// The total number of tokens in the output text.
-    /// </summary>
-    [JsonPropertyName("totalOutputTextTokenCount")]
-    public int TotalOutputTextTokenCount { get; set; }
-
-    /// <summary>
-    /// The text in the response chunk.
-    /// </summary>
-    [JsonPropertyName("outputText")]
-    public string? OutputText { get; set; }
-
-    /// <summary>
-    /// The reason the response finished being generated.
-    /// </summary>
-    [JsonPropertyName("completionReason")]
-    public string? CompletionReason { get; set; }
-=======
->>>>>>> 5b2e6b16
 }