--- conflicted
+++ resolved
@@ -27,11 +27,6 @@
             await fileService.UploadContentAsync(new BinaryContent(await EmbeddedResource.ReadAllAsync("travelinfo.txt")!, "text/plain"),
                 new OpenAIFileUploadExecutionSettings("travelinfo.txt", OpenAIFilePurpose.Assistants));
 
-<<<<<<< HEAD
-        WriteLine(this.ApiKey);
-
-=======
->>>>>>> 461fe715
         // Define the agent
         OpenAIAssistantAgent agent =
             await OpenAIAssistantAgent.CreateAsync(
